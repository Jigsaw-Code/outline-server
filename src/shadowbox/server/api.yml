openapi: 3.0.1
info:
  title: Outline Server Management
  description: API to manage an Outline server. See [getoutline.org](https://getoutline.org).
  version: '1.0'
tags:
  - name: Server
    description: Server-level functions
  - name: Access Key
    description: Access key functions
servers:
  - url: https://myserver/SecretPath
    description: Example URL. Change to your own server.
paths:
  /server:
    get:
      tags:
        - Server
      description: Returns information about the server
      responses:
        '200':
          description: Server information
          content:
            application/json:
              schema:
                $ref: "#/components/schemas/Server"
              examples:
                '0':
                  value: >-
                    {"name":"My Server","serverId":"000-000-000-000","metricsEnabled":true,"createdTimestampMs":1536613192052,"portForNewAccessKeys":1234, "version": "1.0.0"}
  /server/hostname-for-access-keys:
    put:
      tags:
        - Server
      description: Changes the hostname for access keys.  Must be a valid hostname or IP address.  If it's a hostname, DNS must be set up independently of this API.
      requestBody:
        required: true 
        content:
          application/json:
            schema:
              type: object
              properties:
                hostname:
                  type: string
            examples:
              'hostname':
                value: '{"hostname": www.example.org}'
              'IP address':
                value: '{"hostname": "127.0.0.1"}'
      responses:
        '204': 
          description: The hostname was successfully changed.
        '400':
          description: An invalid hostname or IP address was provided.
        '500':
          description: An internal error occurred.  This could be thrown if there were network errors while validating the hostname

  /server/port-for-new-access-keys:
    put:
      description: Changes the default port for newly created access keys.  This can be a port already used for access keys.
      tags:
        - Access Key
      requestBody:
        required: true
        content:
          application/json:
            schema:
              type: object
              properties:
                port:
                  type: number
            examples:
              '0':
                value: '{"port": 12345}'
      responses:
        '204':
          description: The default port was successfully changed.
        '400':
          description: The requested port wasn't an integer from 1 through 65535, or the request had no port parameter.
        '409':
          description: The requested port was already in use by another service.
<<<<<<< HEAD
  /server/data-usage-timeframe:
    put:
      description: Sets the sliding timeframe for measuring data usage and enforcing access keys data limits.
      tags:
        - Server
        - Data limit
      requestBody:
        required: true
        content:
          application/json:
            schema:
              $ref: "#/components/schemas/DataUsageTimeframe"
            examples:
              '0':
                value: "{hours: 24}"
      responses:
        '204':
          description: The data usage timeframe was successfully changed.
        '400':
          description: Invalid timeframe value.
=======
>>>>>>> a8ffa2ab

  /name:
    put:
      description: Renames the server
      tags:
        - Server
      requestBody:
        required: true
        content:
          application/json:
            schema:
              type: object
              properties:
                name:
                  type: string
            examples:
              '0':
                value: '{"name":"My Server"}'
      responses:
        '204':
          description: Server renamed successfully
        '400':
          description: Invalid name
  /access-keys:
    post:
      description: Creates a new access key
      tags:
        - Access Key
      responses:
        '201':
          description: The newly created access key
          content:
            application/json:
              schema:
                $ref: "#/components/schemas/AccessKey"
              examples:
                '0':
                  value: >-
                    {"id":"0","name":"First","password":"XxXxXx","port":9795,"method":"chacha20-ietf-poly1305","accessUrl":"ss://SADFJSKADFJAKSD@0.0.0.0:9795/?outline=1"}
                '1':
                  value: >-
                    {"id":"1","name":"Second","password":"xXxXxX","port":9795,"method":"chacha20-ietf-poly1305","accessUrl":"ss://ASDFHAKSDFSDAKFJ@0.0.0.0:9795/?outline=1"}
    get:
      description: Lists the access keys
      tags:
        - Access Key
      responses:
        '200':
          description: List of access keys
          content:
            application/json:
              schema:
                type: object
                properties:
                  accessKeys:
                    type: array
                    items:
                      $ref: "#/components/schemas/AccessKey"
              examples:
                '0':
                  value: >-
                    {"accessKeys":[
                      {"id":"0","name":"Admin","password":"XxXxXx","port":18162,"method":"chacha20-ietf-poly1305","accessUrl":"ss://SADFJSKADFJAKSD@0.0.0.0:18162/?outline=1"},
                      {"id":"1","name":"First","password":"xXxXxX","port":4410,"method":"chacha20-ietf-poly1305","accessUrl":"ss://ASDFSADJFKAS=@0.0.0.0:4410/?outline=1"},
                      {"id":"2","name":"Second","password":"XxXxXx","port":25424,"method":"chacha20-ietf-poly1305","accessUrl":"ss://ASDFHAKSDFSDAKFJ@0.0.0.0:25424/?outline=1"}]}
  /access-keys/{id}:
    delete:
      description: Deletes an access key
      tags:
        - Access Key
      parameters:
        - name: id
          in: path
          required: true
          description: The id of the access key to delete
          schema:
            type: string
      responses:
        '204':
          description: Access key deleted successfully
        '404':
          description: Access key inexistent
          content:
            application/json:
              schema:
                type: object
                properties:
                  code:
                    type: string
                  message:
                    type: string
              examples:
                '0':
                  value: >-
                    {"code":"NotFoundError","message":"No access key found with
                    id 9"}
  /access-keys/{id}/name:
    put:
      description: Renames an access key
      tags:
        - Access Key
      parameters:
        - name: id
          in: path
          required: true
          description: The id of the access key to rename
          schema:
            type: string
      requestBody:
        required: true
        content:
          application/json:
            schema:
              $ref: "#/components/schemas/DataLimit"
            examples:
              '0':
                value: "{bytes: 10000}"
      responses:
        '204':
          description: Access key renamed successfully
        '404':
          description: Access key inexistent
  /metrics/transfer:
    get:
      description: Returns the data transferred per access key
      tags:
        - Access Key
      responses:
        '200':
          description: The data transferred by each access key
          content:
            application/json:
              schema:
                type: object
                properties:
                  bytesTransferredByUserId:
                    type: object
                    additionalProperties:
                      type: integer
              examples:
                '0':
                  value: '{"bytesTransferredByUserId":{"1":1008040941,"2":5958113497,"3":752221577}}'
  /metrics/enabled:
    get:
      description: Returns whether metrics is being shared
      tags:
        - Server
      responses:
        '200':
          description: The metrics enabled setting
          content:
            application/json:
              schema:
                type: object
                properties:
                  metricsEnabled:
                    type: boolean
              examples:
                '0':
                  value: '{"metricsEnabled":true}'
    put:
      description: Enables or disables sharing of metrics
      tags:
        - Server
      requestBody:
        required: true
        content:
          application/json:
            schema:
              type: object
              properties:
                metricsEnabled:
                  type: boolean
            examples:
              '0':
                value: '{"metricsEnabled": true}'
      responses:
        '204':
          description: Setting successful
        '400':
          description: Invalid request
  /experimental/access-key-data-limit:
    put:
      description: Sets a data transfer limit for all access keys
      tags:
        - Access Key
        - Limit
      requestBody:
        required: true
        content:
            application/json:
              schema:
                $ref: "#/components/schemas/DataLimit"
              examples:
                '0':
                  value: "limit: {bytes: 10000}"
      responses:
        '204':
          description: Access key data limit set successfully
        '400':
          description: Invalid data limit
    delete:
      description: Removes the access key data limit, lifting data transfer restrictions on all access keys.
      tags:
        - Access Key
        - Limit
      responses:
        '204':
          description: Access key limit deleted successfully.

components:
  schemas:
    Server:
      properties:
        name:
          type: string
        serverId:
          type: string
        metricsEnabled:
          type: boolean
        createdTimestampMs:
          type: number
        portForNewAccessKeys:
          type: integer
<<<<<<< HEAD
        dataUsageTimeframe:
          $ref: "#/components/schemas/DataUsageTimeframe"
        version:
          type: pattern
          pattern: '^\d*\.\d*\.\d*$'
=======
>>>>>>> a8ffa2ab

    DataLimit:
      properties:
        bytes:
          type: integer
          minimum: 0

    AccessKey:
      required:
        - id
      properties:
        id:
          type: string
        name:
          type: string
        password:
          type: string
        port:
          type: integer
        method:
          type: string
        accessUrl:
          type: string<|MERGE_RESOLUTION|>--- conflicted
+++ resolved
@@ -79,7 +79,6 @@
           description: The requested port wasn't an integer from 1 through 65535, or the request had no port parameter.
         '409':
           description: The requested port was already in use by another service.
-<<<<<<< HEAD
   /server/data-usage-timeframe:
     put:
       description: Sets the sliding timeframe for measuring data usage and enforcing access keys data limits.
@@ -100,8 +99,6 @@
           description: The data usage timeframe was successfully changed.
         '400':
           description: Invalid timeframe value.
-=======
->>>>>>> a8ffa2ab
 
   /name:
     put:
@@ -326,14 +323,17 @@
           type: number
         portForNewAccessKeys:
           type: integer
-<<<<<<< HEAD
         dataUsageTimeframe:
           $ref: "#/components/schemas/DataUsageTimeframe"
         version:
           type: pattern
           pattern: '^\d*\.\d*\.\d*$'
-=======
->>>>>>> a8ffa2ab
+
+    DataUsageTimeframe:
+      properties:
+        hours:
+          type: integer
+          minimum: 1
 
     DataLimit:
       properties:
