openapi: 3.0.1
info:
  title: Outline Server Management
  description: API to manage an Outline server. See [getoutline.org](https://getoutline.org).
  version: '1.0'
tags:
  - name: Server
    description: Server-level functions
  - name: Access Key
    description: Access key functions
servers:
  - url: https://myserver/SecretPath
    description: Example URL. Change to your own server.
paths:
  /server:
    get:
      tags:
        - Server
      description: Returns information about the server
      responses:
        '200':
          description: Server information
          content:
            application/json:
              schema:
                $ref: "#/components/schemas/Server"
              examples:
                'No data limit':
                  value: >-
                    {"name":"My Server","serverId":"40f1b4a3-5c82-45f4-80a6-a25cf36734d3","metricsEnabled":true,"createdTimestampMs":1536613192052,"version":"1.0.0","portForNewAccessKeys":1234,"hostnameForAccessKeys":"example.com"}
                'Per-key data limit':
                  value: >-
                    {"name":"My Server","serverId":"7fda0079-5317-4e5a-bb41-5a431dddae21","metricsEnabled":true,"createdTimestampMs":1536613192052,"version":"1.0.0","accessKeyDataLimit":{"bytes":8589934592},"portForNewAccessKeys":1234,"hostnameForAccessKeys":"example.com"}
  /server/hostname-for-access-keys:
    put:
      tags:
        - Server
      description: Changes the hostname for access keys.  Must be a valid hostname or IP address.  If it's a hostname, DNS must be set up independently of this API.
      requestBody:
        required: true
        content:
          application/json:
            schema:
              type: object
              properties:
                hostname:
                  type: string
            examples:
              'hostname':
                value: '{"hostname": "www.example.org"}'
              'IP address':
                value: '{"hostname": "127.0.0.1"}'
      responses:
        '204':
          description: The hostname was successfully changed.
        '400':
          description: An invalid hostname or IP address was provided.
        '500':
          description: An internal error occurred.  This could be thrown if there were network errors while validating the hostname

  /server/port-for-new-access-keys:
    put:
      description: Changes the default port for newly created access keys.  This can be a port already used for access keys.
      tags:
        - Access Key
      requestBody:
        required: true
        content:
          application/json:
            schema:
              type: object
              properties:
                port:
                  type: number
            examples:
              '0':
                value: '{"port": 12345}'
      responses:
        '204':
          description: The default port was successfully changed.
        '400':
          description: The requested port wasn't an integer from 1 through 65535, or the request had no port parameter.
        '409':
          description: The requested port was already in use by another service.

  /server/access-key-data-limit:
    put:
      description: Sets a data transfer limit for all access keys
      tags:
        - Access Key
        - Limit
      requestBody:
        required: true
        content:
            application/json:
              schema:
                $ref: "#/components/schemas/DataLimit"
              examples:
                '0':
                  value: '{"limit": {"bytes": 10000}}'
      responses:
        '204':
          description: Access key data limit set successfully
        '400':
          description: Invalid data limit
    delete:
      description: Removes the access key data limit, lifting data transfer restrictions on all access keys.
      tags:
        - Access Key
        - Limit
      responses:
        '204':
          description: Access key limit deleted successfully.

  /name:
    put:
      description: Renames the server
      tags:
        - Server
      requestBody:
        required: true
        content:
          application/json:
            schema:
              type: object
              properties:
                name:
                  type: string
            examples:
              '0':
                value: '{"name":"My Server"}'
      responses:
        '204':
          description: Server renamed successfully
        '400':
          description: Invalid name
  /access-keys:
    post:
      description: Creates a new access key
      tags:
        - Access Key
      requestBody:
        required: false
        content:
          application/json:
            schema:
              type: object
              properties:
<<<<<<< HEAD
                id:
=======
                name:
>>>>>>> 57a30a2f
                  type: string
                method:
                  type: string
                password:
                  type: string
                port:
                  type: integer
                dataLimit:
                  $ref: "#/components/schemas/DataLimit"
            examples:
<<<<<<< HEAD
              'No ID specified':
                value: '{"method":"aes-192-gcm"}'
              'Provide an ID':
                value: '{"id":"123","method":"aes-192-gcm"}'
=======
              '0':
                value: '{"method":"aes-192-gcm","name":"First","password":"8iu8V8EeoFVpwQvQeS9wiD","limit":{"bytes":10000}}'
>>>>>>> 57a30a2f
      responses:
        '201':
          description: The newly created access key
          content:
            application/json:
              schema:
                $ref: "#/components/schemas/AccessKey"
              examples:
                '0':
                  value: >-
                    {"id":"0","name":"First","password":"XxXxXx","port":9795,"method":"chacha20-ietf-poly1305","accessUrl":"ss://SADFJSKADFJAKSD@0.0.0.0:9795/?outline=1"}
                '1':
                  value: >-
                    {"id":"1","name":"Second","password":"xXxXxX","port":9795,"method":"chacha20-ietf-poly1305","accessUrl":"ss://ASDFHAKSDFSDAKFJ@0.0.0.0:9795/?outline=1"}
    get:
      description: Lists the access keys
      tags:
        - Access Key
      responses:
        '200':
          description: List of access keys
          content:
            application/json:
              schema:
                type: object
                properties:
                  accessKeys:
                    type: array
                    items:
                      $ref: "#/components/schemas/AccessKey"
              examples:
                '0':
                  value: >-
                    {"accessKeys":[
                      {"id":"0","name":"Admin","password":"XxXxXx","port":18162,"method":"chacha20-ietf-poly1305","accessUrl":"ss://SADFJSKADFJAKSD@0.0.0.0:18162/?outline=1"},
                      {"id":"1","name":"First","password":"xXxXxX","port":4410,"method":"chacha20-ietf-poly1305","accessUrl":"ss://ASDFSADJFKAS=@0.0.0.0:4410/?outline=1"},
                      {"id":"2","name":"SecondWithCustomDataLimit","password":"XxXxXx","port":25424,"method":"chacha20-ietf-poly1305","dataLimit":{"bytes":8589934592},"accessUrl":"ss://ASDFHAKSDFSDAKFJ@0.0.0.0:25424/?outline=1"}]}
  /access-keys/{id}:
    get:
      description: Get an access key
      tags:
        - Access Key
      parameters:
        - name: id
          in: path
          required: true
          description: The id to get the access key
          schema:
            type: string
      responses:
        '200':
          description: The access key
          content:
            application/json:
              schema:
                $ref: "#/components/schemas/AccessKey"
              examples:
                '0':
                  value: '{"id":"0","name":"Admin","password":"XxXxXx","port":18162,"method":"chacha20-ietf-poly1305","accessUrl":"ss://SADFJSKADFJAKSD@0.0.0.0:18162/?outline=1"}'
        '404':
          description: Access key inexistent
          content:
            application/json:
              schema:
                type: object
                properties:
                  code:
                    type: string
                  message:
                    type: string
              examples:
                '0':
                  value: >-
                    {"code":"NotFoundError","message":"No access key found"}
    delete:
      description: Deletes an access key
      tags:
        - Access Key
      parameters:
        - name: id
          in: path
          required: true
          description: The id of the access key to delete
          schema:
            type: string
      responses:
        '204':
          description: Access key deleted successfully
        '404':
          description: Access key inexistent
          content:
            application/json:
              schema:
                type: object
                properties:
                  code:
                    type: string
                  message:
                    type: string
              examples:
                '0':
                  value: >-
                    {"code":"NotFoundError","message":"No access key found with
                    id 9"}
  /access-keys/{id}/name:
    put:
      description: Renames an access key
      tags:
        - Access Key
      parameters:
        - name: id
          in: path
          required: true
          description: The id of the access key to rename
          schema:
            type: string
      requestBody:
        required: true
        content:
          application/json:
            schema:
              type: object
              properties:
                name:
                  type: string
            examples:
              '0':
                value: '{"name": "New Key Name"}'
      responses:
        '204':
          description: Access key renamed successfully
        '404':
          description: Access key inexistent
  /access-keys/{id}/data-limit:
    put:
      description: Sets a data limit for the given access key
      tags:
        - Access Key
        - Limit
      parameters:
        - name: id
          in: path
          required: true
          description: The id of the access key
          schema:
            type: string
      requestBody:
        required: true
        content:
          application/json:
            schema:
              $ref: "#/components/schemas/DataLimit"
            examples:
              '0':
                value: '{"limit": {"bytes": 10000}}'
      responses:
        '204':
          description: Access key limit set successfully
        '400':
          description: Invalid data limit
        '404':
          description: Access key inexistent
    delete:
      description: Removes the data limit on the given access key.
      tags:
        - Access Key
        - Limit
      parameters:
        - name: id
          in: path
          required: true
          description: The id of the access key
          schema:
            type: string
      responses:
        '204':
          description: Access key limit deleted successfully.
        '404':
          description: Access key inexistent
  /metrics/transfer:
    get:
      description: Returns the data transferred per access key
      tags:
        - Access Key
      responses:
        '200':
          description: The data transferred by each access key
          content:
            application/json:
              schema:
                type: object
                properties:
                  bytesTransferredByUserId:
                    type: object
                    additionalProperties:
                      type: integer
              examples:
                '0':
                  value: '{"bytesTransferredByUserId":{"1":1008040941,"2":5958113497,"3":752221577}}'
  /metrics/enabled:
    get:
      description: Returns whether metrics is being shared
      tags:
        - Server
      responses:
        '200':
          description: The metrics enabled setting
          content:
            application/json:
              schema:
                type: object
                properties:
                  metricsEnabled:
                    type: boolean
              examples:
                '0':
                  value: '{"metricsEnabled":true}'
    put:
      description: Enables or disables sharing of metrics
      tags:
        - Server
      requestBody:
        required: true
        content:
          application/json:
            schema:
              type: object
              properties:
                metricsEnabled:
                  type: boolean
            examples:
              '0':
                value: '{"metricsEnabled": true}'
      responses:
        '204':
          description: Setting successful
        '400':
          description: Invalid request
  /experimental/access-key-data-limit:
    put:
      deprecated: true
      description: (Deprecated) Sets a data transfer limit for all access keys
      tags:
        - Access Key
        - Limit
      requestBody:
        required: true
        content:
            application/json:
              schema:
                $ref: "#/components/schemas/DataLimit"
              examples:
                '0':
                  value: '{"limit": {"bytes": 10000}}'
      responses:
        '204':
          description: Access key data limit set successfully
        '400':
          description: Invalid data limit
    delete:
      deprecated: true
      description: (Deprecated) Removes the access key data limit, lifting data transfer restrictions on all access keys.
      tags:
        - Access Key
        - Limit
      responses:
        '204':
          description: Access key limit deleted successfully.

components:
  schemas:
    Server:
      properties:
        name:
          type: string
        serverId:
          type: string
        metricsEnabled:
          type: boolean
        createdTimestampMs:
          type: number
        portForNewAccessKeys:
          type: integer

    DataLimit:
      properties:
        bytes:
          type: integer
          minimum: 0

    AccessKey:
      required:
        - id
      properties:
        id:
          type: string
        name:
          type: string
        password:
          type: string
        port:
          type: integer
        method:
          type: string
        accessUrl:
          type: string<|MERGE_RESOLUTION|>--- conflicted
+++ resolved
@@ -146,11 +146,9 @@
             schema:
               type: object
               properties:
-<<<<<<< HEAD
                 id:
-=======
+                  type: string
                 name:
->>>>>>> 57a30a2f
                   type: string
                 method:
                   type: string
@@ -161,15 +159,10 @@
                 dataLimit:
                   $ref: "#/components/schemas/DataLimit"
             examples:
-<<<<<<< HEAD
-              'No ID specified':
+              'No params specified':
                 value: '{"method":"aes-192-gcm"}'
-              'Provide an ID':
-                value: '{"id":"123","method":"aes-192-gcm"}'
-=======
-              '0':
-                value: '{"method":"aes-192-gcm","name":"First","password":"8iu8V8EeoFVpwQvQeS9wiD","limit":{"bytes":10000}}'
->>>>>>> 57a30a2f
+              'Provide params':
+                value: '{"id":"123","method":"aes-192-gcm","name":"First","password":"8iu8V8EeoFVpwQvQeS9wiD","limit":{"bytes":10000}}'
       responses:
         '201':
           description: The newly created access key
