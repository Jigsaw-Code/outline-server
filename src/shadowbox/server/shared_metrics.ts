// Copyright 2018 The Outline Authors
//
// Licensed under the Apache License, Version 2.0 (the "License");
// you may not use this file except in compliance with the License.
// You may obtain a copy of the License at
//
//      http://www.apache.org/licenses/LICENSE-2.0
//
// Unless required by applicable law or agreed to in writing, software
// distributed under the License is distributed on an "AS IS" BASIS,
// WITHOUT WARRANTIES OR CONDITIONS OF ANY KIND, either express or implied.
// See the License for the specific language governing permissions and
// limitations under the License.

import {Clock} from '../infrastructure/clock';
import * as follow_redirects from '../infrastructure/follow_redirects';
import {JsonConfig} from '../infrastructure/json_config';
import * as logging from '../infrastructure/logging';
import {PrometheusClient} from '../infrastructure/prometheus_scraper';
import * as version from './version';
import {AccessKeyConfigJson} from './server_access_key';

import {ServerConfigJson} from './server_config';

const MS_PER_HOUR = 60 * 60 * 1000;
const MS_PER_DAY = 24 * MS_PER_HOUR;
const SANCTIONED_COUNTRIES = new Set(['CU', 'KP', 'SY']);

export interface ReportedUsage {
  country: string;
  asn?: number;
  inboundBytes: number;
  tunnelTimeSec: number;
}

// JSON format for the published report.
// Field renames will break backwards-compatibility.
export interface HourlyServerMetricsReportJson {
  serverId: string;
  startUtcMs: number;
  endUtcMs: number;
  userReports: HourlyUserMetricsReportJson[];
}

// JSON format for the published report.
// Field renames will break backwards-compatibility.
export interface HourlyUserMetricsReportJson {
  countries: string[];
  asn?: number;
  bytesTransferred: number;
  tunnelTimeSec: number;
}

// JSON format for the feature metrics report.
// Field renames will break backwards-compatibility.
export interface DailyFeatureMetricsReportJson {
  serverId: string;
  serverVersion: string;
  timestampUtcMs: number;
  dataLimit: DailyDataLimitMetricsReportJson;
}

// JSON format for the data limit feature metrics report.
// Field renames will break backwards-compatibility.
export interface DailyDataLimitMetricsReportJson {
  enabled: boolean;
  perKeyLimitCount?: number;
}

export interface SharedMetricsPublisher {
  startSharing();
  stopSharing();
  isSharingEnabled();
}

export interface UsageMetrics {
  getReportedUsage(): Promise<ReportedUsage[]>;
  reset();
}

// Reads data usage metrics from Prometheus.
export class PrometheusUsageMetrics implements UsageMetrics {
  private resetTimeMs: number = Date.now();

  constructor(private prometheusClient: PrometheusClient) {}

  async getReportedUsage(): Promise<ReportedUsage[]> {
    const timeDeltaSecs = Math.round((Date.now() - this.resetTimeMs) / 1000);
<<<<<<< HEAD
    // Return both data bytes and tunnel time information with a single
    // Prometheus query, by using a custom "metric_type" label.
    const queryResponse = await this.prometheusClient.query(`
      label_replace(
          sum(increase(shadowsocks_data_bytes_per_location{dir=~"p>t|p<t"}[${timeDeltaSecs}s]))
          by (location, asn),
          "metric_type", "inbound_bytes", "", ""
      ) or
      label_replace(
          sum(increase(shadowsocks_tunnel_time_seconds_per_location[${timeDeltaSecs}s]))
          by (location, asn),
          "metric_type", "tunnel_time", "", ""
      )
    `);

    const usage = new Map<string, LocationUsage>();
    for (const result of queryResponse.result) {
      const country = result.metric['location'] || '';
      const asn = result.metric['asn'] ? Number(result.metric['asn']) : undefined;

      // Get or create an entry for the country+ASN combination.
      const key = `${country}-${asn}`;
      let entry: LocationUsage;
      if (usage.has(key)) {
        entry = usage.get(key);
      } else {
        entry = {
          country,
          asn,
          inboundBytes: 0,
          tunnelTimeSec: 0,
        };
      }

      if (result.metric['metric_type'] === 'inbound_bytes') {
        entry.inboundBytes = Math.round(parseFloat(result.value[1]));
      } else if (result.metric['metric_type'] === 'tunnel_time') {
        entry.tunnelTimeSec = Math.round(parseFloat(result.value[1]));
      }
      usage.set(key, entry);
=======
    // We measure the traffic to and from the target, since that's what we are protecting.
    const result = await this.prometheusClient.query(
      `sum(increase(shadowsocks_data_bytes_per_location{dir=~"p>t|p<t"}[${timeDeltaSecs}s])) by (location, asn)`
    );
    const usage = [] as ReportedUsage[];
    for (const entry of result.result) {
      const country = entry.metric['location'] || '';
      const asn = entry.metric['asn'] ? Number(entry.metric['asn']) : undefined;
      const inboundBytes = Math.round(parseFloat(entry.value[1]));
      usage.push({country, inboundBytes, asn});
>>>>>>> 540b1e01
    }
    return Array.from(usage.values());
  }

  reset() {
    this.resetTimeMs = Date.now();
  }
}

export interface MetricsCollectorClient {
  collectServerUsageMetrics(reportJson: HourlyServerMetricsReportJson): Promise<void>;
  collectFeatureMetrics(reportJson: DailyFeatureMetricsReportJson): Promise<void>;
}

export class RestMetricsCollectorClient implements MetricsCollectorClient {
  constructor(private serviceUrl: string) {}

  collectServerUsageMetrics(reportJson: HourlyServerMetricsReportJson): Promise<void> {
    return this.postMetrics('/connections', JSON.stringify(reportJson));
  }

  collectFeatureMetrics(reportJson: DailyFeatureMetricsReportJson): Promise<void> {
    return this.postMetrics('/features', JSON.stringify(reportJson));
  }

  private async postMetrics(urlPath: string, reportJson: string): Promise<void> {
    const options = {
      headers: {'Content-Type': 'application/json'},
      method: 'POST',
      body: reportJson,
    };
    const url = `${this.serviceUrl}${urlPath}`;
    logging.debug(`Posting metrics to ${url} with options ${JSON.stringify(options)}`);
    try {
      const response = await follow_redirects.requestFollowRedirectsWithSameMethodAndBody(
        url,
        options
      );
      if (!response.ok) {
        throw new Error(`Got status ${response.status}`);
      }
    } catch (e) {
      throw new Error(`Failed to post to metrics server: ${e}`);
    }
  }
}

// Keeps track of the connection metrics per user, since the startDatetime.
// This is reported to the Outline team if the admin opts-in.
export class OutlineSharedMetricsPublisher implements SharedMetricsPublisher {
  // Time at which we started recording connection metrics.
  private reportStartTimestampMs: number;

  // serverConfig: where the enabled/disable setting is persisted
  // keyConfig: where access keys are persisted
  // usageMetrics: where we get the metrics from
  // metricsUrl: where to post the metrics
  constructor(
    private clock: Clock,
    private serverConfig: JsonConfig<ServerConfigJson>,
    private keyConfig: JsonConfig<AccessKeyConfigJson>,
    usageMetrics: UsageMetrics,
    private metricsCollector: MetricsCollectorClient
  ) {
    // Start timer
    this.reportStartTimestampMs = this.clock.now();

    this.clock.setInterval(async () => {
      if (!this.isSharingEnabled()) {
        return;
      }
      try {
        await this.reportServerUsageMetrics(await usageMetrics.getReportedUsage());
        usageMetrics.reset();
      } catch (err) {
        logging.error(`Failed to report server usage metrics: ${err}`);
      }
    }, MS_PER_HOUR);
    // TODO(fortuna): also trigger report on shutdown, so data loss is minimized.

    this.clock.setInterval(async () => {
      if (!this.isSharingEnabled()) {
        return;
      }
      try {
        await this.reportFeatureMetrics();
      } catch (err) {
        logging.error(`Failed to report feature metrics: ${err}`);
      }
    }, MS_PER_DAY);
  }

  startSharing() {
    this.serverConfig.data().metricsEnabled = true;
    this.serverConfig.write();
  }

  stopSharing() {
    this.serverConfig.data().metricsEnabled = false;
    this.serverConfig.write();
  }

  isSharingEnabled(): boolean {
    return this.serverConfig.data().metricsEnabled || false;
  }

  private async reportServerUsageMetrics(locationUsageMetrics: ReportedUsage[]): Promise<void> {
    const reportEndTimestampMs = this.clock.now();

    const userReports: HourlyUserMetricsReportJson[] = [];
    for (const locationUsage of locationUsageMetrics) {
      if (locationUsage.inboundBytes === 0 && locationUsage.tunnelTimeSec === 0) {
        continue;
      }
      if (isSanctionedCountry(locationUsage.country)) {
        continue;
      }
      // Make sure to always set a country, which is required by the metrics server validation.
      // It's used to differentiate the row from the legacy key usage rows.
      const country = locationUsage.country || 'ZZ';
      const report: HourlyUserMetricsReportJson = {
        countries: [country],
        bytesTransferred: locationUsage.inboundBytes,
        tunnelTimeSec: locationUsage.tunnelTimeSec,
      };
      if (locationUsage.asn) {
        report.asn = locationUsage.asn;
      }
      userReports.push(report);
    }
    const report = {
      serverId: this.serverConfig.data().serverId,
      startUtcMs: this.reportStartTimestampMs,
      endUtcMs: reportEndTimestampMs,
      userReports,
    } as HourlyServerMetricsReportJson;

    this.reportStartTimestampMs = reportEndTimestampMs;
    if (userReports.length === 0) {
      return;
    }
    await this.metricsCollector.collectServerUsageMetrics(report);
  }

  private async reportFeatureMetrics(): Promise<void> {
    const keys = this.keyConfig.data().accessKeys;
    const featureMetricsReport = {
      serverId: this.serverConfig.data().serverId,
      serverVersion: version.getPackageVersion(),
      timestampUtcMs: this.clock.now(),
      dataLimit: {
        enabled: !!this.serverConfig.data().accessKeyDataLimit,
        perKeyLimitCount: keys.filter((key) => !!key.dataLimit).length,
      },
    };
    await this.metricsCollector.collectFeatureMetrics(featureMetricsReport);
  }
}

function isSanctionedCountry(country: string) {
  return SANCTIONED_COUNTRIES.has(country);
}<|MERGE_RESOLUTION|>--- conflicted
+++ resolved
@@ -86,7 +86,6 @@
 
   async getReportedUsage(): Promise<ReportedUsage[]> {
     const timeDeltaSecs = Math.round((Date.now() - this.resetTimeMs) / 1000);
-<<<<<<< HEAD
     // Return both data bytes and tunnel time information with a single
     // Prometheus query, by using a custom "metric_type" label.
     const queryResponse = await this.prometheusClient.query(`
@@ -102,14 +101,14 @@
       )
     `);
 
-    const usage = new Map<string, LocationUsage>();
+    const usage = new Map<string, ReportedUsage>();
     for (const result of queryResponse.result) {
       const country = result.metric['location'] || '';
       const asn = result.metric['asn'] ? Number(result.metric['asn']) : undefined;
 
       // Get or create an entry for the country+ASN combination.
       const key = `${country}-${asn}`;
-      let entry: LocationUsage;
+      let entry: ReportedUsage;
       if (usage.has(key)) {
         entry = usage.get(key);
       } else {
@@ -127,18 +126,6 @@
         entry.tunnelTimeSec = Math.round(parseFloat(result.value[1]));
       }
       usage.set(key, entry);
-=======
-    // We measure the traffic to and from the target, since that's what we are protecting.
-    const result = await this.prometheusClient.query(
-      `sum(increase(shadowsocks_data_bytes_per_location{dir=~"p>t|p<t"}[${timeDeltaSecs}s])) by (location, asn)`
-    );
-    const usage = [] as ReportedUsage[];
-    for (const entry of result.result) {
-      const country = entry.metric['location'] || '';
-      const asn = entry.metric['asn'] ? Number(entry.metric['asn']) : undefined;
-      const inboundBytes = Math.round(parseFloat(entry.value[1]));
-      usage.push({country, inboundBytes, asn});
->>>>>>> 540b1e01
     }
     return Array.from(usage.values());
   }
