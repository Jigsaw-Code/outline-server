// Copyright 2018 The Outline Authors
//
// Licensed under the Apache License, Version 2.0 (the "License");
// you may not use this file except in compliance with the License.
// You may obtain a copy of the License at
//
//      http://www.apache.org/licenses/LICENSE-2.0
//
// Unless required by applicable law or agreed to in writing, software
// distributed under the License is distributed on an "AS IS" BASIS,
// WITHOUT WARRANTIES OR CONDITIONS OF ANY KIND, either express or implied.
// See the License for the specific language governing permissions and
// limitations under the License.

import * as net from 'net';

import {ManualClock} from '../infrastructure/clock';
import {PortProvider} from '../infrastructure/get_port';
import {InMemoryConfig} from '../infrastructure/json_config';
import {AccessKey, AccessKeyId, AccessKeyRepository, DataLimit} from '../model/access_key';
import * as errors from '../model/errors';

import {FakePrometheusClient, FakeShadowsocksServer} from './mocks/mocks';
import {AccessKeyConfigJson, ServerAccessKeyRepository} from './server_access_key';

describe('ServerAccessKeyRepository', () => {
  it('Repos with non-existent files are created with no access keys', (done) => {
    const repo = new RepoBuilder().build();
    expect(countAccessKeys(repo)).toEqual(0);
    done();
  });

  it('Can create new access keys', (done) => {
    const repo = new RepoBuilder().build();
    repo.createNewAccessKey().then((accessKey) => {
      expect(accessKey).toBeDefined();
      done();
    });
  });

  it('Creates access keys under limit', async (done) => {
    const repo = new RepoBuilder().build();
    const accessKey = await repo.createNewAccessKey();
    expect(accessKey.isOverDataLimit).toBeFalsy();
    done();
  });

  it('Can remove access keys', (done) => {
    const repo = new RepoBuilder().build();
    repo.createNewAccessKey().then((accessKey) => {
      expect(countAccessKeys(repo)).toEqual(1);
      expect(repo.removeAccessKey.bind(repo, accessKey.id)).not.toThrow();
      expect(countAccessKeys(repo)).toEqual(0);
      done();
    });
  });

  it('removeAccessKey throws for missing keys', (done) => {
    const repo = new RepoBuilder().build();
    repo.createNewAccessKey().then((accessKey) => {
      expect(countAccessKeys(repo)).toEqual(1);
      expect(repo.removeAccessKey.bind(repo, 'badId')).toThrowError(errors.AccessKeyNotFound);
      expect(countAccessKeys(repo)).toEqual(1);
      done();
    });
  });

  it('Can rename access keys', (done) => {
    const repo = new RepoBuilder().build();
    repo.createNewAccessKey().then((accessKey) => {
      const NEW_NAME = 'newName';
      expect(repo.renameAccessKey.bind(repo, accessKey.id, NEW_NAME)).not.toThrow();
      // List keys again and expect to see the NEW_NAME.
      const accessKeys = repo.listAccessKeys();
      expect(accessKeys[0].name).toEqual(NEW_NAME);
      done();
    });
  });

  it('renameAccessKey throws for missing keys', (done) => {
    const repo = new RepoBuilder().build();
    repo.createNewAccessKey().then((accessKey) => {
      const NEW_NAME = 'newName';
      expect(repo.renameAccessKey.bind(repo, 'badId', NEW_NAME))
          .toThrowError(errors.AccessKeyNotFound);
      // List keys again and expect to NOT see the NEW_NAME.
      const accessKeys = repo.listAccessKeys();
      expect(accessKeys[0].name).not.toEqual(NEW_NAME);
      done();
    });
  });

  it('Creates keys at the right port by construction', async (done) => {
    const portProvider = new PortProvider();
    const port = await portProvider.reserveNewPort();
    const repo = new RepoBuilder().port(port).build();
    const key = await repo.createNewAccessKey();
    expect(key.proxyParams.portNumber).toEqual(port);
    done();
  });

  it('setPortForNewAccessKeys changes default port for new keys', async (done) => {
    const portProvider = new PortProvider();
    const port = await portProvider.reserveNewPort();
    const repo = new RepoBuilder().build();
    await repo.setPortForNewAccessKeys(port);
    const key = await repo.createNewAccessKey();
    expect(key.proxyParams.portNumber).toEqual(port);
    done();
  });

  it('setPortForNewAccessKeys maintains ports on existing keys', async (done) => {
    const portProvider = new PortProvider();
    const oldPort = await portProvider.reserveNewPort();
    const repo = new RepoBuilder().port(oldPort).build();
    const oldKey = await repo.createNewAccessKey();

    const newPort = await portProvider.reserveNewPort();
    await repo.setPortForNewAccessKeys(newPort);
    expect(oldKey.proxyParams.portNumber).toEqual(oldPort);
    done();
  });

  it('setPortForNewAccessKeys rejects invalid port numbers', async (done) => {
    const repo = new RepoBuilder().build();
    await expectAsyncThrow(repo.setPortForNewAccessKeys.bind(repo, 0), errors.InvalidPortNumber);
    await expectAsyncThrow(repo.setPortForNewAccessKeys.bind(repo, -1), errors.InvalidPortNumber);
    await expectAsyncThrow(
        repo.setPortForNewAccessKeys.bind(repo, 100.1), errors.InvalidPortNumber);
    await expectAsyncThrow(
        repo.setPortForNewAccessKeys.bind(repo, 65536), errors.InvalidPortNumber);
    done();
  });

  it('setPortForNewAccessKeys rejects ports in use', async (done) => {
    const portProvider = new PortProvider();
    const port = await portProvider.reserveNewPort();
    const repo = new RepoBuilder().build();
    const server = new net.Server();
    server.listen(port, async () => {
      try {
        await repo.setPortForNewAccessKeys(port);
        fail(`setPortForNewAccessKeys should reject already used port ${port}.`);
      } catch (error) {
        expect(error instanceof errors.PortUnavailable);
      }
      server.close();
      done();
    });
  });

  it('setPortForNewAccessKeys accepts ports already used by access keys', async (done) => {
    const portProvider = new PortProvider();
    const oldPort = await portProvider.reserveNewPort();
    const repo = new RepoBuilder().port(oldPort).build();
    await repo.createNewAccessKey();

    await expectNoAsyncThrow(portProvider.reserveNewPort.bind(portProvider));
    // simulate the first key's connection on its port
    const server = new net.Server();
    server.listen(oldPort, async () => {
      await expectNoAsyncThrow(repo.setPortForNewAccessKeys.bind(repo, oldPort));
      server.close();
      done();
    });
  });
  
  it('setAccessKeyDataLimit can set a custom data limit', async(done) => {
    const server = new FakeShadowsocksServer();
    const config = new InMemoryConfig<AccessKeyConfigJson>({accessKeys: [], nextId: 0});
    const repo = new RepoBuilder().shadowsocksServer(server).keyConfig(config).build();
    const key = await repo.createNewAccessKey();
    const limit = {bytes: 5000};
    await expectNoAsyncThrow(repo.setAccessKeyDataLimit.bind(repo, key.id, {bytes: 5000}));
    expect(key.dataLimit).toEqual(limit);
    expect(config.mostRecentWrite.accessKeys[0].dataLimit).toEqual(limit);
    done();
  });

  async function setKeyLimitAndEnforce(
      repo: ServerAccessKeyRepository, id: AccessKeyId, limit: DataLimit) {
    repo.setAccessKeyDataLimit(id, limit);
    // We enforce asynchronously, in setAccessKeyDataLimit, so explicitly call it here to make sure
    // enforcement is done before we make assertions.
    return repo.enforceAccessKeyDataLimits();
  }

  it('setAccessKeyDataLimit can change a key\'s limit status', async(done) => {
    const server = new FakeShadowsocksServer();
    const prometheusClient = new FakePrometheusClient({'0': 500});
    const repo = 
      new RepoBuilder().prometheusClient(prometheusClient).shadowsocksServer(server).build();
    await repo.start(new ManualClock());
    const key = await repo.createNewAccessKey();
    await setKeyLimitAndEnforce(repo, key.id, {bytes: 0});

    expect(key.isOverDataLimit).toBeTruthy();
    let serverKeys = server.getAccessKeys();
    expect(serverKeys.length).toEqual(0);

    await setKeyLimitAndEnforce(repo, key.id, {bytes: 1000});

    expect(key.isOverDataLimit).toBeFalsy();
    serverKeys = server.getAccessKeys();
    expect(serverKeys.length).toEqual(1);
    expect(serverKeys[0].id).toEqual(key.id);
    done();
  });
  
  it('setAccessKeyDataLimit overrides default data limit', async(done) => {
    const server = new FakeShadowsocksServer();
    const prometheusClient = new FakePrometheusClient({'0': 750, '1': 1250});
    const repo = 
      new RepoBuilder().prometheusClient(prometheusClient).shadowsocksServer(server).build();  
    await repo.start(new ManualClock());
    const lowerLimitThanDefault = await repo.createNewAccessKey();
    const higherLimitThanDefault = await repo.createNewAccessKey();
    await repo.setDefaultDataLimit({bytes: 1000});

    expect(lowerLimitThanDefault.isOverDataLimit).toBeFalsy();
    await setKeyLimitAndEnforce(repo, lowerLimitThanDefault.id, {bytes: 500});
    expect(lowerLimitThanDefault.isOverDataLimit).toBeTruthy();

    expect(higherLimitThanDefault.isOverDataLimit).toBeTruthy();
    await setKeyLimitAndEnforce(repo, higherLimitThanDefault.id, {bytes: 1500});
    expect(higherLimitThanDefault.isOverDataLimit).toBeFalsy();
    done();
  });

  async function removeKeyLimitAndEnforce(repo: ServerAccessKeyRepository, id: AccessKeyId) {
    repo.removeAccessKeyDataLimit(id);
    // We enforce asynchronously, in setAccessKeyDataLimit, so explicitly call it here to make sure
    // enforcement is done before we make assertions.
    return repo.enforceAccessKeyDataLimits();
  }

  it('removeAccessKeyDataLimit can remove a custom data limit', async(done) => {
    const server = new FakeShadowsocksServer();
    const config = new InMemoryConfig<AccessKeyConfigJson>({accessKeys: [], nextId: 0});
    const repo = new RepoBuilder().shadowsocksServer(server).keyConfig(config).build();
    const key = await repo.createNewAccessKey();
    await setKeyLimitAndEnforce(repo, key.id, {bytes: 1});
    await expectNoAsyncThrow(repo.removeAccessKeyDataLimit.bind(repo, key.id));
    expect(key.dataLimit).toBeFalsy();
    expect(config.mostRecentWrite.accessKeys[0].dataLimit).not.toBeDefined();
    done();
  });
  
  it('removeAccessKeyDataLimit restores a key to the default data limit', async(done) => {
    const server = new FakeShadowsocksServer();
    const prometheusClient = new FakePrometheusClient({'0': 500});
    const repo = 
      new RepoBuilder().prometheusClient(prometheusClient).shadowsocksServer(server).build();
    const key = await repo.createNewAccessKey();
    await repo.start(new ManualClock());
    await repo.setDefaultDataLimit({bytes: 0});
    await setKeyLimitAndEnforce(repo, key.id, {bytes: 1000});
    expect(key.isOverDataLimit).toBeFalsy();
<<<<<<< HEAD
    await repo.removeAccessKeyDataLimit(key.id);
=======

    await removeKeyLimitAndEnforce(repo, key.id);
>>>>>>> afea6c7f
    expect(key.isOverDataLimit).toBeTruthy();
    done();
  });

  async function setKeyLimitAndEnforce(
      repo: ServerAccessKeyRepository, id: AccessKeyId, limit: DataLimit) {
    repo.setAccessKeyDataLimit(id, limit);
    // We enforce asynchronously, in setAccessKeyDataLimit, so explicitly call it here to make sure
    // enforcement is done before we make assertions.
    return repo.enforceAccessKeyDataLimits();
  }

  it('setAccessKeyDataLimit can change a key\'s limit status', async (done) => {
    const server = new FakeShadowsocksServer();
    const prometheusClient = new FakePrometheusClient({'0': 500});
    const repo =
        new RepoBuilder().prometheusClient(prometheusClient).shadowsocksServer(server).build();
    await repo.start(new ManualClock());
    const key = await repo.createNewAccessKey();
    await setKeyLimitAndEnforce(repo, key.id, {bytes: 0});

    expect(key.isOverDataLimit).toBeTruthy();
    let serverKeys = server.getAccessKeys();
    expect(serverKeys.length).toEqual(0);

    await setKeyLimitAndEnforce(repo, key.id, {bytes: 1000});

    expect(key.isOverDataLimit).toBeFalsy();
    serverKeys = server.getAccessKeys();
    expect(serverKeys.length).toEqual(1);
    expect(serverKeys[0].id).toEqual(key.id);
    done();
  });

  it('setAccessKeyDataLimit overrides default data limit', async (done) => {
    const server = new FakeShadowsocksServer();
    const prometheusClient = new FakePrometheusClient({'0': 750, '1': 1250});
    const repo =
        new RepoBuilder().prometheusClient(prometheusClient).shadowsocksServer(server).build();
    await repo.start(new ManualClock());
    const lowerLimitThanDefault = await repo.createNewAccessKey();
    const higherLimitThanDefault = await repo.createNewAccessKey();
    await repo.setDefaultDataLimit({bytes: 1000});

    expect(lowerLimitThanDefault.isOverDataLimit).toBeFalsy();
    await setKeyLimitAndEnforce(repo, lowerLimitThanDefault.id, {bytes: 500});
    expect(lowerLimitThanDefault.isOverDataLimit).toBeTruthy();

    expect(higherLimitThanDefault.isOverDataLimit).toBeTruthy();
    await setKeyLimitAndEnforce(repo, higherLimitThanDefault.id, {bytes: 1500});
    expect(higherLimitThanDefault.isOverDataLimit).toBeFalsy();
    done();
  });

  async function removeKeyLimitAndEnforce(repo: ServerAccessKeyRepository, id: AccessKeyId) {
    repo.removeAccessKeyDataLimit(id);
    // We enforce asynchronously, in setAccessKeyDataLimit, so explicitly call it here to make sure
    // enforcement is done before we make assertions.
    return repo.enforceAccessKeyDataLimits();
  }

  it('removeAccessKeyDataLimit can remove a custom data limit', async (done) => {
    const server = new FakeShadowsocksServer();
    const config = new InMemoryConfig<AccessKeyConfigJson>({accessKeys: [], nextId: 0});
    const repo = new RepoBuilder().shadowsocksServer(server).keyConfig(config).build();
    const key = await repo.createNewAccessKey();
    await setKeyLimitAndEnforce(repo, key.id, {bytes: 1});
    await expectNoAsyncThrow(repo.removeAccessKeyDataLimit.bind(repo, key.id));
    expect(key.dataLimit).toBeFalsy();
    expect(config.mostRecentWrite.accessKeys[0].dataLimit).not.toBeDefined();
    done();
  });

  it('removeAccessKeyDataLimit restores a key to the default data limit', async (done) => {
    const server = new FakeShadowsocksServer();
    const prometheusClient = new FakePrometheusClient({'0': 500});
    const repo =
        new RepoBuilder().prometheusClient(prometheusClient).shadowsocksServer(server).build();
    const key = await repo.createNewAccessKey();
    await repo.start(new ManualClock());
    await repo.setDefaultDataLimit({bytes: 0});
    await setKeyLimitAndEnforce(repo, key.id, {bytes: 1000});
    expect(key.isOverDataLimit).toBeFalsy();

    await removeKeyLimitAndEnforce(repo, key.id);
    expect(key.isOverDataLimit).toBeTruthy();
    done();
  });

  it('removeAccessKeyDataLimit can restore an over-limit access key', async(done) => {
    const server = new FakeShadowsocksServer();
    const prometheusClient = new FakePrometheusClient({'0': 500});
    const repo = 
      new RepoBuilder().prometheusClient(prometheusClient).shadowsocksServer(server).build();
    const key = await repo.createNewAccessKey();
    await repo.start(new ManualClock());

    await setKeyLimitAndEnforce(repo, key.id, {bytes: 0});
    expect(key.isOverDataLimit).toBeTruthy();
    expect(server.getAccessKeys().length).toEqual(0);

    await removeKeyLimitAndEnforce(repo, key.id);
    expect(key.isOverDataLimit).toBeFalsy();
    expect(server.getAccessKeys().length).toEqual(1);
    done();
  });
  
  it('can set default data limit', async (done) => {
    const repo = new RepoBuilder().build();
    const limit = {bytes: 5000};
    await expectNoAsyncThrow(repo.setDefaultDataLimit.bind(repo, limit));
    expect(repo.defaultDataLimit).toEqual(limit);
    done();
  });

  it('setDefaultDataLimit updates keys limit status', async (done) => {
    const server = new FakeShadowsocksServer();
    const prometheusClient = new FakePrometheusClient({'0': 500, '1': 200});
    const repo =
        new RepoBuilder().prometheusClient(prometheusClient).shadowsocksServer(server).build();
    const accessKey1 = await repo.createNewAccessKey();
    const accessKey2 = await repo.createNewAccessKey();
    await repo.start(new ManualClock());

    repo.setDefaultDataLimit({bytes: 250});
    // We enforce asynchronously, in setAccessKeyDataLimit, so explicitly call it here to make sure
    // enforcement is done before we make assertions.
    await repo.enforceAccessKeyDataLimits();
    expect(accessKey1.isOverDataLimit).toBeTruthy();
    expect(accessKey2.isOverDataLimit).toBeFalsy();
    // We determine which access keys have been enabled/disabled by accessing them from
    // the server's perspective, ensuring `server.update` has been called.
    let serverAccessKeys = server.getAccessKeys();
    expect(serverAccessKeys.length).toEqual(1);
    expect(serverAccessKeys[0].id).toEqual(accessKey2.id);
    // The over-limit key should be re-enabled after increasing the data limit, while the other key
    // should be disabled after its data usage increased.
    prometheusClient.bytesTransferredById = {'0': 500, '1': 1000};
    repo.setDefaultDataLimit({bytes: 700});
    await repo.enforceAccessKeyDataLimits();
    expect(accessKey1.isOverDataLimit).toBeFalsy();
    expect(accessKey2.isOverDataLimit).toBeTruthy();
    serverAccessKeys = server.getAccessKeys();
    expect(serverAccessKeys.length).toEqual(1);
    expect(serverAccessKeys[0].id).toEqual(accessKey1.id);
    done();
  });

  it('can remove the default data limit', async (done) => {
    const limit = {bytes: 100};
    const repo = new RepoBuilder().defaultDataLimit(limit).build();
    expect(repo.defaultDataLimit).toEqual(limit);
    await expectNoAsyncThrow(repo.removeDefaultDataLimit.bind(repo));
    expect(repo.defaultDataLimit).toBeUndefined();
    done();
  });

  it('removeDefaultDataLimit restores over-limit access keys', async (done) => {
    const server = new FakeShadowsocksServer();
    const prometheusClient = new FakePrometheusClient({'0': 500, '1': 100});
    const repo = new RepoBuilder()
                     .prometheusClient(prometheusClient)
                     .shadowsocksServer(server)
                     .defaultDataLimit({bytes: 200})
                     .build();

    const accessKey1 = await repo.createNewAccessKey();
    const accessKey2 = await repo.createNewAccessKey();
    await repo.start(new ManualClock());
    expect(server.getAccessKeys().length).toEqual(1);

    // Remove the limit; expect the key to be under limit and enabled.
    expectNoAsyncThrow(repo.removeDefaultDataLimit.bind(repo));
    // We enforce asynchronously, in setAccessKeyDataLimit, so explicitly call it here to make sure
    // enforcement is done before we make assertions.
    await repo.enforceAccessKeyDataLimits();
    expect(server.getAccessKeys().length).toEqual(2);
    expect(accessKey1.isOverDataLimit).toBeFalsy();
    expect(accessKey2.isOverDataLimit).toBeFalsy();
    done();
  });

  it('enforceAccessKeyDataLimits updates keys limit status', async (done) => {
    const prometheusClient =
        new FakePrometheusClient({'0': 100, '1': 200, '2': 300, '3': 400, '4': 500});
    const limit = {bytes: 250};
    const repo =
        new RepoBuilder().prometheusClient(prometheusClient).defaultDataLimit(limit).build();
    for (let i = 0; i < Object.keys(prometheusClient.bytesTransferredById).length; ++i) {
      await repo.createNewAccessKey();
    }
    await repo.enforceAccessKeyDataLimits();
    for (const key of repo.listAccessKeys()) {
      expect(key.isOverDataLimit)
          .toEqual(prometheusClient.bytesTransferredById[key.id] > limit.bytes);
    }
    // Simulate a change in usage.
    prometheusClient.bytesTransferredById = {'0': 500, '1': 400, '2': 300, '3': 200, '4': 100};

    await repo.enforceAccessKeyDataLimits();
    for (const key of repo.listAccessKeys()) {
      expect(key.isOverDataLimit)
          .toEqual(prometheusClient.bytesTransferredById[key.id] > limit.bytes);
    }
    done();
  });

  it('enforceAccessKeyDataLimits respects both default and per-key limits', async (done) => {
    const prometheusClient = new FakePrometheusClient({'0': 200, '1': 300});
    const repo =
        new RepoBuilder().prometheusClient(prometheusClient).defaultDataLimit({bytes: 500}).build();
    const perKeyLimited = await repo.createNewAccessKey();
    const defaultLimited = await repo.createNewAccessKey();
    await setKeyLimitAndEnforce(repo, perKeyLimited.id, {bytes: 100});

    await repo.enforceAccessKeyDataLimits();
    expect(perKeyLimited.isOverDataLimit).toBeTruthy();
    expect(defaultLimited.isOverDataLimit).toBeFalsy();

    prometheusClient.bytesTransferredById[perKeyLimited.id] = 50;
    prometheusClient.bytesTransferredById[defaultLimited.id] = 600;
    await repo.enforceAccessKeyDataLimits();
    expect(perKeyLimited.isOverDataLimit).toBeFalsy();
    expect(defaultLimited.isOverDataLimit).toBeTruthy();

    done();
  });

  it('enforceAccessKeyDataLimits enables and disables keys', async (done) => {
    const server = new FakeShadowsocksServer();
    const prometheusClient = new FakePrometheusClient({'0': 500, '1': 100});
    const repo = new RepoBuilder()
                     .prometheusClient(prometheusClient)
                     .shadowsocksServer(server)
                     .defaultDataLimit({bytes: 200})
                     .build();

    const accessKey1 = await repo.createNewAccessKey();
    const accessKey2 = await repo.createNewAccessKey();

    await repo.enforceAccessKeyDataLimits();
    const accessKeys = await repo.listAccessKeys();
    let serverAccessKeys = server.getAccessKeys();
    expect(serverAccessKeys.length).toEqual(1);
    expect(serverAccessKeys[0].id).toEqual(accessKey2.id);

    prometheusClient.bytesTransferredById = {'0': 100, '1': 100};
    await repo.enforceAccessKeyDataLimits();
    serverAccessKeys = server.getAccessKeys();
    expect(serverAccessKeys.length).toEqual(2);
    done();
  });

  it('Repos created with an existing file restore access keys', async (done) => {
    const config = new InMemoryConfig<AccessKeyConfigJson>({accessKeys: [], nextId: 0});
    const repo1 = new RepoBuilder().keyConfig(config).build();
    // Create 2 new access keys
    await Promise.all([repo1.createNewAccessKey(), repo1.createNewAccessKey()]);
    // Modify properties
    repo1.renameAccessKey('1', 'name');

    // Create a 2nd repo from the same config file. This simulates what
    // might happen after the shadowbox server is restarted.
    const repo2 = new RepoBuilder().keyConfig(config).build();
    // Check that repo1 and repo2 have the same access keys
    expect(repo1.listAccessKeys()).toEqual(repo2.listAccessKeys());
    done();
  });

  it('Does not re-use ids when using the same config file', (done) => {
    const config = new InMemoryConfig<AccessKeyConfigJson>({accessKeys: [], nextId: 0});
    // Create a repo with 1 access key, then delete that access key.
    const repo1 = new RepoBuilder().keyConfig(config).build();
    repo1.createNewAccessKey().then((accessKey1) => {
      repo1.removeAccessKey(accessKey1.id);

      // Create a 2nd repo with one access key, and verify that
      // it hasn't reused the first access key's ID.
      const repo2 = new RepoBuilder().keyConfig(config).build();
      repo2.createNewAccessKey().then((accessKey2) => {
        expect(accessKey1.id).not.toEqual(accessKey2.id);
        done();
      });
    });
  });

  it('start exposes the access keys to the server', async (done) => {
    const config = new InMemoryConfig<AccessKeyConfigJson>({accessKeys: [], nextId: 0});
    const repo = new RepoBuilder().keyConfig(config).build();

    const accessKey1 = await repo.createNewAccessKey();
    const accessKey2 = await repo.createNewAccessKey();
    // Create a new repository with the same configuration. The keys should not be exposed to the
    // server until `start` is called.
    const server = new FakeShadowsocksServer();
    const repo2 = new RepoBuilder().keyConfig(config).shadowsocksServer(server).build();
    expect(server.getAccessKeys().length).toEqual(0);
    await repo2.start(new ManualClock());
    const serverAccessKeys = server.getAccessKeys();
    expect(serverAccessKeys.length).toEqual(2);
    expect(serverAccessKeys[0].id).toEqual(accessKey1.id);
    expect(serverAccessKeys[1].id).toEqual(accessKey2.id);
    done();
  });

  it('start periodically enforces access key data limits', async (done) => {
    const server = new FakeShadowsocksServer();
    const prometheusClient = new FakePrometheusClient({'0': 500, '1': 200, '2': 400});
    const repo =
        new RepoBuilder().prometheusClient(prometheusClient).shadowsocksServer(server).build();
    const accessKey1 = await repo.createNewAccessKey();
    const accessKey2 = await repo.createNewAccessKey();
    const accessKey3 = await repo.createNewAccessKey();
    await repo.setDefaultDataLimit({bytes: 300});
    const clock = new ManualClock();
    await repo.start(clock);
    await clock.runCallbacks();

    expect(accessKey1.isOverDataLimit).toBeTruthy();
    expect(accessKey2.isOverDataLimit).toBeFalsy();
    expect(accessKey3.isOverDataLimit).toBeTruthy();
    let serverAccessKeys = await server.getAccessKeys();
    expect(serverAccessKeys.length).toEqual(1);
    expect(serverAccessKeys[0].id).toEqual(accessKey2.id);

    // Simulate a change in usage.
    prometheusClient.bytesTransferredById = {'0': 100, '1': 200, '2': 1000};
    await clock.runCallbacks();
    expect(accessKey1.isOverDataLimit).toBeFalsy();
    expect(accessKey2.isOverDataLimit).toBeFalsy();
    expect(accessKey3.isOverDataLimit).toBeTruthy();
    serverAccessKeys = await server.getAccessKeys();
    expect(serverAccessKeys.length).toEqual(2);
    expect(serverAccessKeys[0].id).toEqual(accessKey1.id);
    expect(serverAccessKeys[1].id).toEqual(accessKey2.id);
    done();
  });

  it('setHostname changes hostname for new keys', async (done) => {
    const newHostname = 'host2';
    const repo = new RepoBuilder().build();
    repo.setHostname(newHostname);
    const key = await repo.createNewAccessKey();
    expect(key.proxyParams.hostname).toEqual(newHostname);
    done();
  });
});

// Convenience function to expect that an asynchronous function does not throw an error. Note that
// jasmine.toThrowError lacks asynchronous support and could lead to false positives.
async function expectNoAsyncThrow(fn: Function) {
  try {
    await fn();
  } catch (e) {
    fail(`Unexpected error thrown: ${e}`);
  }
}

// Convenience function to expect that an asynchronous function throws an error. Fails if the thrown
// error does not match `errorType`, when defined.
// tslint:disable-next-line:no-any
async function expectAsyncThrow(fn: Function, errorType?: new (...args: any[]) => Error) {
  try {
    await fn();
    fail(`Expected error to be thrown`);
  } catch (e) {
    if (!!errorType && !(e instanceof errorType)) {
      fail(`Thrown error is not of type ${errorType.name}. Got ${e.name}`);
    }
  }
}

function countAccessKeys(repo: AccessKeyRepository) {
  return repo.listAccessKeys().length;
}

class RepoBuilder {
  private port_ = 12345;
  private keyConfig_ = new InMemoryConfig<AccessKeyConfigJson>({accessKeys: [], nextId: 0});
  private shadowsocksServer_ = new FakeShadowsocksServer();
  private prometheusClient_ = new FakePrometheusClient({});
  private defaultDataLimit_;

  public port(port: number): RepoBuilder {
    this.port_ = port;
    return this;
  }
  public keyConfig(keyConfig: InMemoryConfig<AccessKeyConfigJson>): RepoBuilder {
    this.keyConfig_ = keyConfig;
    return this;
  }
  public shadowsocksServer(shadowsocksServer: FakeShadowsocksServer): RepoBuilder {
    this.shadowsocksServer_ = shadowsocksServer;
    return this;
  }
  public prometheusClient(prometheusClient: FakePrometheusClient): RepoBuilder {
    this.prometheusClient_ = prometheusClient;
    return this;
  }
  public defaultDataLimit(limit: DataLimit): RepoBuilder {
    this.defaultDataLimit_ = limit;
    return this;
  }

  public build(): ServerAccessKeyRepository {
    return new ServerAccessKeyRepository(
        this.port_, 'hostname', this.keyConfig_, this.shadowsocksServer_, this.prometheusClient_,
        this.defaultDataLimit_);
  }
}<|MERGE_RESOLUTION|>--- conflicted
+++ resolved
@@ -227,13 +227,6 @@
     done();
   });
 
-  async function removeKeyLimitAndEnforce(repo: ServerAccessKeyRepository, id: AccessKeyId) {
-    repo.removeAccessKeyDataLimit(id);
-    // We enforce asynchronously, in setAccessKeyDataLimit, so explicitly call it here to make sure
-    // enforcement is done before we make assertions.
-    return repo.enforceAccessKeyDataLimits();
-  }
-
   it('removeAccessKeyDataLimit can remove a custom data limit', async(done) => {
     const server = new FakeShadowsocksServer();
     const config = new InMemoryConfig<AccessKeyConfigJson>({accessKeys: [], nextId: 0});
@@ -256,23 +249,11 @@
     await repo.setDefaultDataLimit({bytes: 0});
     await setKeyLimitAndEnforce(repo, key.id, {bytes: 1000});
     expect(key.isOverDataLimit).toBeFalsy();
-<<<<<<< HEAD
-    await repo.removeAccessKeyDataLimit(key.id);
-=======
 
     await removeKeyLimitAndEnforce(repo, key.id);
->>>>>>> afea6c7f
     expect(key.isOverDataLimit).toBeTruthy();
     done();
   });
-
-  async function setKeyLimitAndEnforce(
-      repo: ServerAccessKeyRepository, id: AccessKeyId, limit: DataLimit) {
-    repo.setAccessKeyDataLimit(id, limit);
-    // We enforce asynchronously, in setAccessKeyDataLimit, so explicitly call it here to make sure
-    // enforcement is done before we make assertions.
-    return repo.enforceAccessKeyDataLimits();
-  }
 
   it('setAccessKeyDataLimit can change a key\'s limit status', async (done) => {
     const server = new FakeShadowsocksServer();
