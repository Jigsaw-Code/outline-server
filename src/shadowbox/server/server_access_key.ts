// Copyright 2018 The Outline Authors
//
// Licensed under the Apache License, Version 2.0 (the "License");
// you may not use this file except in compliance with the License.
// You may obtain a copy of the License at
//
//      http://www.apache.org/licenses/LICENSE-2.0
//
// Unless required by applicable law or agreed to in writing, software
// distributed under the License is distributed on an "AS IS" BASIS,
// WITHOUT WARRANTIES OR CONDITIONS OF ANY KIND, either express or implied.
// See the License for the specific language governing permissions and
// limitations under the License.

import * as randomstring from 'randomstring';

import {Clock} from '../infrastructure/clock';
import {isPortUsed} from '../infrastructure/get_port';
import {JsonConfig} from '../infrastructure/json_config';
import * as logging from '../infrastructure/logging';
import {PrometheusClient} from '../infrastructure/prometheus_scraper';
import {
  AccessKey,
  AccessKeyCreateParams,
  AccessKeyId,
  AccessKeyRepository,
  DataLimit,
  ProxyParams,
} from '../model/access_key';
import * as errors from '../model/errors';
import {ShadowsocksServer} from '../model/shadowsocks_server';
import {PrometheusManagerMetrics} from './manager_metrics';

// The format as json of access keys in the config file.
interface AccessKeyStorageJson {
  id: AccessKeyId;
  name: string;
  password: string;
  port: number;
  encryptionMethod?: string;
  dataLimit?: DataLimit;
}

// The configuration file format as json.
export interface AccessKeyConfigJson {
  accessKeys?: AccessKeyStorageJson[];
  // Next AccessKeyId to use.
  nextId?: number;
}

// AccessKey implementation with write access enabled on properties that may change.
class ServerAccessKey implements AccessKey {
<<<<<<< HEAD
  public reachedDataLimit = false;
=======
  isOverDataLimit = false;
>>>>>>> b5dbe650
  constructor(
    readonly id: AccessKeyId,
    public name: string,
    readonly proxyParams: ProxyParams,
    public dataLimit?: DataLimit
  ) {}
}

// Generates a random password for Shadowsocks access keys.
function generatePassword(): string {
  // 22 * log2(62) = 131 bits of entropy.
  return randomstring.generate(22);
}

function makeAccessKey(hostname: string, accessKeyJson: AccessKeyStorageJson): AccessKey {
  const proxyParams = {
    hostname,
    portNumber: accessKeyJson.port,
    encryptionMethod: accessKeyJson.encryptionMethod,
    password: accessKeyJson.password,
  };
  return new ServerAccessKey(
    accessKeyJson.id,
    accessKeyJson.name,
    proxyParams,
    accessKeyJson.dataLimit
  );
}

function accessKeyToStorageJson(accessKey: AccessKey): AccessKeyStorageJson {
  return {
    id: accessKey.id,
    name: accessKey.name,
    password: accessKey.proxyParams.password,
    port: accessKey.proxyParams.portNumber,
    encryptionMethod: accessKey.proxyParams.encryptionMethod,
    dataLimit: accessKey.dataLimit,
  };
}

function isValidCipher(cipher: string): boolean {
  if (
    ['aes-256-gcm', 'aes-192-gcm', 'aes-128-gcm', 'chacha20-ietf-poly1305'].indexOf(cipher) === -1
  ) {
    return false;
  }
  return true;
}

function isValidPort(port: number): boolean {
  return Number.isInteger(port) && port > 0 && port <= 65535;
}

// AccessKeyRepository that keeps its state in a config file and uses ShadowsocksServer
// to start and stop per-access-key Shadowsocks instances.  Requires external validation
// that portForNewAccessKeys is valid.
export class ServerAccessKeyRepository implements AccessKeyRepository {
  private static DATA_LIMITS_ENFORCEMENT_INTERVAL_MS = 60 * 60 * 1000; // 1h
  private NEW_USER_ENCRYPTION_METHOD = 'chacha20-ietf-poly1305';
  private accessKeys: ServerAccessKey[];

  constructor(
    private portForNewAccessKeys: number,
    private proxyHostname: string,
    private keyConfig: JsonConfig<AccessKeyConfigJson>,
    private shadowsocksServer: ShadowsocksServer,
    private prometheusClient: PrometheusClient,
    private _defaultDataLimit?: DataLimit
  ) {
    if (this.keyConfig.data().accessKeys === undefined) {
      this.keyConfig.data().accessKeys = [];
    }
    if (this.keyConfig.data().nextId === undefined) {
      this.keyConfig.data().nextId = 0;
    }
    this.accessKeys = this.loadAccessKeys();
  }

  // Starts the Shadowsocks server and exposes the access key configuration to the server.
  // Periodically enforces access key limits.
  async start(clock: Clock): Promise<void> {
    const tryEnforceDataLimits = async () => {
      try {
        await this.enforceAccessKeyDataLimits();
      } catch (e) {
        logging.error(`Failed to enforce access key limits: ${e}`);
      }
    };
    await tryEnforceDataLimits();
    await this.updateServer();
    clock.setInterval(
      tryEnforceDataLimits,
      ServerAccessKeyRepository.DATA_LIMITS_ENFORCEMENT_INTERVAL_MS
    );
  }

  private isExistingAccessKeyId(id: AccessKeyId): boolean {
    return this.accessKeys.some((key) => {
      return key.id === id;
    });
  }

  private isExistingAccessKeyPort(port: number): boolean {
    return this.accessKeys.some((key) => {
      return key.proxyParams.portNumber === port;
    });
  }

  private async isPortAvailable(port: number): Promise<boolean> {
    return this.isExistingAccessKeyPort(port) || !(await isPortUsed(port));
  }

  setHostname(hostname: string): void {
    this.proxyHostname = hostname;
  }

  async setPortForNewAccessKeys(port: number): Promise<void> {
    if (!isValidPort(port)) {
      throw new errors.InvalidPortNumber(port);
    }
    if (!(await this.isPortAvailable(port))) {
      throw new errors.PortUnavailable(port);
    }
    this.portForNewAccessKeys = port;
  }

  private generateId(): string {
    let id: AccessKeyId = this.keyConfig.data().nextId.toString();
    this.keyConfig.data().nextId += 1;
    // Users can supply their own access key IDs. This means we always need to
    // verify that any auto-generated key ID hasn't already been used.
    while (this.isExistingAccessKeyId(id)) {
      id = this.keyConfig.data().nextId.toString();
      this.keyConfig.data().nextId += 1;
    }
    return id;
  }

  async createNewAccessKey(params?: AccessKeyCreateParams): Promise<AccessKey> {
    let id = params?.id;
    if (id) {
      if (this.isExistingAccessKeyId(params?.id)) {
        throw new errors.AccessKeyConflict(id);
      }
    } else {
      id = this.generateId();
    }

    const isPasswordConflict = this.listAccessKeys().some(
      (accessKey) => accessKey.proxyParams.password == params?.password
    );

    if (isPasswordConflict) {
      throw new errors.PasswordConflict(id);
    }

    const password = params?.password ?? generatePassword();

    const encryptionMethod = params?.encryptionMethod || this.NEW_USER_ENCRYPTION_METHOD;
    if (encryptionMethod !== this.NEW_USER_ENCRYPTION_METHOD) {
      if (!isValidCipher(encryptionMethod)) {
        throw new errors.InvalidCipher(encryptionMethod);
      }
    }

    const portNumber = params?.portNumber ?? this.portForNewAccessKeys;
    if (portNumber !== this.portForNewAccessKeys) {
      if (!isValidPort(portNumber)) {
        throw new errors.InvalidPortNumber(portNumber);
      }
      if (!(await this.isPortAvailable(portNumber))) {
        throw new errors.PortUnavailable(portNumber);
      }
    }

    const proxyParams = {
      hostname: this.proxyHostname,
      portNumber,
      encryptionMethod,
      password,
    };
    const name = params?.name ?? '';
    const dataLimit = params?.dataLimit;
    const accessKey = new ServerAccessKey(id, name, proxyParams, dataLimit);
    this.accessKeys.push(accessKey);
    this.saveAccessKeys();
    await this.updateServer();
    return accessKey;
  }

  removeAccessKey(id: AccessKeyId) {
    for (let ai = 0; ai < this.accessKeys.length; ai++) {
      const accessKey = this.accessKeys[ai];
      if (accessKey.id === id) {
        this.accessKeys.splice(ai, 1);
        this.saveAccessKeys();
        this.updateServer();
        return;
      }
    }
    throw new errors.AccessKeyNotFound(id);
  }

  getAccessKey(id: AccessKeyId): ServerAccessKey {
    for (const accessKey of this.accessKeys) {
      if (accessKey.id === id) {
        return accessKey;
      }
    }
    throw new errors.AccessKeyNotFound(id);
  }

  listAccessKeys(): AccessKey[] {
    return [...this.accessKeys]; // Return a copy of the access key array.
  }

  renameAccessKey(id: AccessKeyId, name: string) {
    const accessKey = this.getAccessKey(id);
    accessKey.name = name;
    this.saveAccessKeys();
  }

  setAccessKeyDataLimit(id: AccessKeyId, limit: DataLimit): void {
    this.getAccessKey(id).dataLimit = limit;
    this.saveAccessKeys();
    this.enforceAccessKeyDataLimits();
  }

  removeAccessKeyDataLimit(id: AccessKeyId): void {
    delete this.getAccessKey(id).dataLimit;
    this.saveAccessKeys();
    this.enforceAccessKeyDataLimits();
  }

  get defaultDataLimit(): DataLimit | undefined {
    return this._defaultDataLimit;
  }

  setDefaultDataLimit(limit: DataLimit): void {
    this._defaultDataLimit = limit;
    this.enforceAccessKeyDataLimits();
  }

  removeDefaultDataLimit(): void {
    delete this._defaultDataLimit;
    this.enforceAccessKeyDataLimits();
  }

  // Compares access key usage with collected metrics, marking them as under or over limit.
  // Updates access key data usage.
  async enforceAccessKeyDataLimits() {
    const metrics = new PrometheusManagerMetrics(this.prometheusClient);
    const bytesTransferredById = (await metrics.getOutboundByteTransfer({hours: 30 * 24}))
      .bytesTransferredByUserId;
    let limitStatusChanged = false;
    for (const accessKey of this.accessKeys) {
      const usageBytes = bytesTransferredById[accessKey.id] ?? 0;
      const oldReachedDataLimit = accessKey.reachedDataLimit;
      let limitBytes = (accessKey.dataLimit ?? this._defaultDataLimit)?.bytes;
      if (limitBytes === undefined) {
        limitBytes = Number.POSITIVE_INFINITY;
      }
      accessKey.reachedDataLimit = usageBytes >= limitBytes;
      limitStatusChanged = accessKey.reachedDataLimit !== oldReachedDataLimit || limitStatusChanged;
    }
    if (limitStatusChanged) {
      await this.updateServer();
    }
  }

  private updateServer(): Promise<void> {
    const serverAccessKeys = this.accessKeys
      .filter((key) => !key.reachedDataLimit)
      .map((key) => {
        return {
          id: key.id,
          port: key.proxyParams.portNumber,
          cipher: key.proxyParams.encryptionMethod,
          secret: key.proxyParams.password,
        };
      });
    return this.shadowsocksServer.update(serverAccessKeys);
  }

  private loadAccessKeys(): AccessKey[] {
    return this.keyConfig.data().accessKeys.map((key) => makeAccessKey(this.proxyHostname, key));
  }

  private saveAccessKeys() {
    this.keyConfig.data().accessKeys = this.accessKeys.map((key) => accessKeyToStorageJson(key));
    this.keyConfig.write();
  }
}<|MERGE_RESOLUTION|>--- conflicted
+++ resolved
@@ -50,11 +50,7 @@
 
 // AccessKey implementation with write access enabled on properties that may change.
 class ServerAccessKey implements AccessKey {
-<<<<<<< HEAD
-  public reachedDataLimit = false;
-=======
-  isOverDataLimit = false;
->>>>>>> b5dbe650
+  reachedDataLimit = false;
   constructor(
     readonly id: AccessKeyId,
     public name: string,
