// Copyright 2018 The Outline Authors
//
// Licensed under the Apache License, Version 2.0 (the "License");
// you may not use this file except in compliance with the License.
// You may obtain a copy of the License at
//
//      http://www.apache.org/licenses/LICENSE-2.0
//
// Unless required by applicable law or agreed to in writing, software
// distributed under the License is distributed on an "AS IS" BASIS,
// WITHOUT WARRANTIES OR CONDITIONS OF ANY KIND, either express or implied.
// See the License for the specific language governing permissions and
// limitations under the License.

import * as randomstring from 'randomstring';
import * as uuidv4 from 'uuid/v4';

import {Clock} from '../infrastructure/clock';
import {isPortUsed} from '../infrastructure/get_port';
import {JsonConfig} from '../infrastructure/json_config';
import * as logging from '../infrastructure/logging';
import {PrometheusClient} from '../infrastructure/prometheus_scraper';
import {
  AccessKey,
  AccessKeyCreateParams,
  AccessKeyId,
  AccessKeyMetricsId,
  AccessKeyRepository,
  DataLimit,
  ProxyParams,
} from '../model/access_key';
import * as errors from '../model/errors';
import {ShadowsocksServer} from '../model/shadowsocks_server';
import {PrometheusManagerMetrics} from './manager_metrics';

// The format as json of access keys in the config file.
interface AccessKeyStorageJson {
  id: AccessKeyId;
  metricsId: AccessKeyId;
  name: string;
  password: string;
  port: number;
  encryptionMethod?: string;
  dataLimit?: DataLimit;
}

// The configuration file format as json.
export interface AccessKeyConfigJson {
  accessKeys?: AccessKeyStorageJson[];
  // Next AccessKeyId to use.
  nextId?: number;
}

// AccessKey implementation with write access enabled on properties that may change.
class ServerAccessKey implements AccessKey {
  public isOverDataLimit = false;
  constructor(
    readonly id: AccessKeyId,
    public name: string,
    public metricsId: AccessKeyMetricsId,
    readonly proxyParams: ProxyParams,
    public dataLimit?: DataLimit
  ) {}
}

// Generates a random password for Shadowsocks access keys.
function generatePassword(): string {
  // 22 * log2(62) = 131 bits of entropy.
  return randomstring.generate(22);
}

function makeAccessKey(hostname: string, accessKeyJson: AccessKeyStorageJson): AccessKey {
  const proxyParams = {
    hostname,
    portNumber: accessKeyJson.port,
    encryptionMethod: accessKeyJson.encryptionMethod,
    password: accessKeyJson.password,
  };
  return new ServerAccessKey(
    accessKeyJson.id,
    accessKeyJson.name,
    accessKeyJson.metricsId,
    proxyParams,
    accessKeyJson.dataLimit
  );
}

function accessKeyToStorageJson(accessKey: AccessKey): AccessKeyStorageJson {
  return {
    id: accessKey.id,
    metricsId: accessKey.metricsId,
    name: accessKey.name,
    password: accessKey.proxyParams.password,
    port: accessKey.proxyParams.portNumber,
    encryptionMethod: accessKey.proxyParams.encryptionMethod,
    dataLimit: accessKey.dataLimit,
  };
}

function isValidCipher(cipher: string): boolean {
  if (
    ['aes-256-gcm', 'aes-192-gcm', 'aes-128-gcm', 'chacha20-ietf-poly1305'].indexOf(cipher) === -1
  ) {
    return false;
  }
  return true;
}

// AccessKeyRepository that keeps its state in a config file and uses ShadowsocksServer
// to start and stop per-access-key Shadowsocks instances.  Requires external validation
// that portForNewAccessKeys is valid.
export class ServerAccessKeyRepository implements AccessKeyRepository {
  private static DATA_LIMITS_ENFORCEMENT_INTERVAL_MS = 60 * 60 * 1000; // 1h
  private NEW_USER_ENCRYPTION_METHOD = 'chacha20-ietf-poly1305';
  private accessKeys: ServerAccessKey[];

  constructor(
    private portForNewAccessKeys: number,
    private proxyHostname: string,
    private keyConfig: JsonConfig<AccessKeyConfigJson>,
    private shadowsocksServer: ShadowsocksServer,
    private prometheusClient: PrometheusClient,
    private _defaultDataLimit?: DataLimit
  ) {
    if (this.keyConfig.data().accessKeys === undefined) {
      this.keyConfig.data().accessKeys = [];
    }
    if (this.keyConfig.data().nextId === undefined) {
      this.keyConfig.data().nextId = 0;
    }
    this.accessKeys = this.loadAccessKeys();
  }

  // Starts the Shadowsocks server and exposes the access key configuration to the server.
  // Periodically enforces access key limits.
  async start(clock: Clock): Promise<void> {
    const tryEnforceDataLimits = async () => {
      try {
        await this.enforceAccessKeyDataLimits();
      } catch (e) {
        logging.error(`Failed to enforce access key limits: ${e}`);
      }
    };
    await tryEnforceDataLimits();
    await this.updateServer();
    clock.setInterval(
      tryEnforceDataLimits,
      ServerAccessKeyRepository.DATA_LIMITS_ENFORCEMENT_INTERVAL_MS
    );
  }

  private isExistingAccessKeyId(id: AccessKeyId): boolean {
    return this.accessKeys.some((key) => {
      return key.id === id;
    });
  }

  private isExistingAccessKeyPort(port: number): boolean {
    return this.accessKeys.some((key) => {
      return key.proxyParams.portNumber === port;
    });
  }

  setHostname(hostname: string): void {
    this.proxyHostname = hostname;
  }

  async setPortForNewAccessKeys(port: number): Promise<void> {
    if (!Number.isInteger(port) || port < 1 || port > 65535) {
      throw new errors.InvalidPortNumber(port.toString());
    }
    if (!this.isExistingAccessKeyPort(port) && (await isPortUsed(port))) {
      throw new errors.PortUnavailable(port);
    }
    this.portForNewAccessKeys = port;
  }

<<<<<<< HEAD
  private generateId(): string {
    let id: AccessKeyId = this.keyConfig.data().nextId.toString();
=======
  async createNewAccessKey(params?: AccessKeyCreateParams): Promise<AccessKey> {
    const id = this.keyConfig.data().nextId.toString();
>>>>>>> 57a30a2f
    this.keyConfig.data().nextId += 1;
    // Users can supply their own access key IDs. This means we always need to
    // verify that any auto-generated key ID hasn't already been used.
    while (this.isExistingAccessKeyId(id)) {
      id = this.keyConfig.data().nextId.toString();
      this.keyConfig.data().nextId += 1;
    }
    return id;
  }

  async createNewAccessKey(params?: AccessKeyCreateParams): Promise<AccessKey> {
    let id = params?.id;
    if (id) {
      if (this.isExistingAccessKeyId(params?.id)) {
        throw new errors.AccessKeyConflict(id);
      }
    } else {
      id = this.generateId();
    }
    const metricsId = uuidv4();
<<<<<<< HEAD
    const password = generatePassword();
    const encryptionMethod = params?.encryptionMethod || this.NEW_USER_ENCRYPTION_METHOD;
=======
    const password = params?.password ?? generatePassword();
    const encryptionMethod = params?.encryptionMethod || this.NEW_USER_ENCRYPTION_METHOD;

>>>>>>> 57a30a2f
    // Validate encryption method.
    if (!isValidCipher(encryptionMethod)) {
      throw new errors.InvalidCipher(encryptionMethod);
    }
    const proxyParams = {
      hostname: this.proxyHostname,
      portNumber: this.portForNewAccessKeys,
      encryptionMethod,
      password,
    };
    const name = params?.name ?? '';
    const dataLimit = params?.dataLimit;
    const accessKey = new ServerAccessKey(id, name, metricsId, proxyParams, dataLimit);
    this.accessKeys.push(accessKey);
    this.saveAccessKeys();
    await this.updateServer();
    return accessKey;
  }

  removeAccessKey(id: AccessKeyId) {
    for (let ai = 0; ai < this.accessKeys.length; ai++) {
      const accessKey = this.accessKeys[ai];
      if (accessKey.id === id) {
        this.accessKeys.splice(ai, 1);
        this.saveAccessKeys();
        this.updateServer();
        return;
      }
    }
    throw new errors.AccessKeyNotFound(id);
  }

  getAccessKey(id: AccessKeyId): ServerAccessKey {
    for (const accessKey of this.accessKeys) {
      if (accessKey.id === id) {
        return accessKey;
      }
    }
    throw new errors.AccessKeyNotFound(id);
  }

  listAccessKeys(): AccessKey[] {
    return [...this.accessKeys]; // Return a copy of the access key array.
  }

  renameAccessKey(id: AccessKeyId, name: string) {
    const accessKey = this.getAccessKey(id);
    accessKey.name = name;
    this.saveAccessKeys();
  }

  setAccessKeyDataLimit(id: AccessKeyId, limit: DataLimit): void {
    this.getAccessKey(id).dataLimit = limit;
    this.saveAccessKeys();
    this.enforceAccessKeyDataLimits();
  }

  removeAccessKeyDataLimit(id: AccessKeyId): void {
    delete this.getAccessKey(id).dataLimit;
    this.saveAccessKeys();
    this.enforceAccessKeyDataLimits();
  }

  get defaultDataLimit(): DataLimit | undefined {
    return this._defaultDataLimit;
  }

  setDefaultDataLimit(limit: DataLimit): void {
    this._defaultDataLimit = limit;
    this.enforceAccessKeyDataLimits();
  }

  removeDefaultDataLimit(): void {
    delete this._defaultDataLimit;
    this.enforceAccessKeyDataLimits();
  }

  getMetricsId(id: AccessKeyId): AccessKeyMetricsId | undefined {
    const accessKey = this.getAccessKey(id);
    return accessKey ? accessKey.metricsId : undefined;
  }

  // Compares access key usage with collected metrics, marking them as under or over limit.
  // Updates access key data usage.
  async enforceAccessKeyDataLimits() {
    const metrics = new PrometheusManagerMetrics(this.prometheusClient);
    const bytesTransferredById = (await metrics.getOutboundByteTransfer({hours: 30 * 24}))
      .bytesTransferredByUserId;
    let limitStatusChanged = false;
    for (const accessKey of this.accessKeys) {
      const usageBytes = bytesTransferredById[accessKey.id] ?? 0;
      const wasOverDataLimit = accessKey.isOverDataLimit;
      let limitBytes = (accessKey.dataLimit ?? this._defaultDataLimit)?.bytes;
      if (limitBytes === undefined) {
        limitBytes = Number.POSITIVE_INFINITY;
      }
      accessKey.isOverDataLimit = usageBytes > limitBytes;
      limitStatusChanged = accessKey.isOverDataLimit !== wasOverDataLimit || limitStatusChanged;
    }
    if (limitStatusChanged) {
      await this.updateServer();
    }
  }

  private updateServer(): Promise<void> {
    const serverAccessKeys = this.accessKeys
      .filter((key) => !key.isOverDataLimit)
      .map((key) => {
        return {
          id: key.id,
          port: key.proxyParams.portNumber,
          cipher: key.proxyParams.encryptionMethod,
          secret: key.proxyParams.password,
        };
      });
    return this.shadowsocksServer.update(serverAccessKeys);
  }

  private loadAccessKeys(): AccessKey[] {
    return this.keyConfig.data().accessKeys.map((key) => makeAccessKey(this.proxyHostname, key));
  }

  private saveAccessKeys() {
    this.keyConfig.data().accessKeys = this.accessKeys.map((key) => accessKeyToStorageJson(key));
    this.keyConfig.write();
  }
}<|MERGE_RESOLUTION|>--- conflicted
+++ resolved
@@ -175,13 +175,8 @@
     this.portForNewAccessKeys = port;
   }
 
-<<<<<<< HEAD
   private generateId(): string {
     let id: AccessKeyId = this.keyConfig.data().nextId.toString();
-=======
-  async createNewAccessKey(params?: AccessKeyCreateParams): Promise<AccessKey> {
-    const id = this.keyConfig.data().nextId.toString();
->>>>>>> 57a30a2f
     this.keyConfig.data().nextId += 1;
     // Users can supply their own access key IDs. This means we always need to
     // verify that any auto-generated key ID hasn't already been used.
@@ -202,14 +197,9 @@
       id = this.generateId();
     }
     const metricsId = uuidv4();
-<<<<<<< HEAD
-    const password = generatePassword();
-    const encryptionMethod = params?.encryptionMethod || this.NEW_USER_ENCRYPTION_METHOD;
-=======
     const password = params?.password ?? generatePassword();
     const encryptionMethod = params?.encryptionMethod || this.NEW_USER_ENCRYPTION_METHOD;
 
->>>>>>> 57a30a2f
     // Validate encryption method.
     if (!isValidCipher(encryptionMethod)) {
       throw new errors.InvalidCipher(encryptionMethod);
