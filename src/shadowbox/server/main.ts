// Copyright 2018 The Outline Authors
//
// Licensed under the Apache License, Version 2.0 (the "License");
// you may not use this file except in compliance with the License.
// You may obtain a copy of the License at
//
//      http://www.apache.org/licenses/LICENSE-2.0
//
// Unless required by applicable law or agreed to in writing, software
// distributed under the License is distributed on an "AS IS" BASIS,
// WITHOUT WARRANTIES OR CONDITIONS OF ANY KIND, either express or implied.
// See the License for the specific language governing permissions and
// limitations under the License.

import * as fs from 'fs';
import * as http from 'http';
import * as path from 'path';
import * as process from 'process';
import * as prometheus from 'prom-client';
import * as restify from 'restify';

import {RealClock} from '../infrastructure/clock';
import {PortProvider} from '../infrastructure/get_port';
import * as json_config from '../infrastructure/json_config';
import * as logging from '../infrastructure/logging';
import {PrometheusClient, runPrometheusScraper} from '../infrastructure/prometheus_scraper';
import {RolloutTracker} from '../infrastructure/rollout';
import {AccessKeyId} from '../model/access_key';

import {PrometheusManagerMetrics} from './manager_metrics';
import {bindService, ShadowsocksManagerService} from './manager_service';
import {OutlineShadowsocksServer} from './outline_shadowsocks_server';
import {AccessKeyConfigJson, ServerAccessKeyRepository} from './server_access_key';
import * as server_config from './server_config';
import {OutlineSharedMetricsPublisher, PrometheusUsageMetrics, RestMetricsCollectorClient, SharedMetricsPublisher} from './shared_metrics';

const DEFAULT_STATE_DIR = '/root/shadowbox/persisted-state';
const MMDB_LOCATION = '/var/lib/libmaxminddb/GeoLite2-Country.mmdb';


async function exportPrometheusMetrics(registry: prometheus.Registry, port): Promise<http.Server> {
  return new Promise<http.Server>((resolve, _) => {
    const server = http.createServer((_, res) => {
      res.write(registry.metrics());
      res.end();
    });
    server.on('listening', () => {
      resolve(server);
    });
    server.listen({port, host: 'localhost', exclusive: true});
  });
}

function reserveAccessKeyPorts(
    keyConfig: json_config.JsonConfig<AccessKeyConfigJson>, portProvider: PortProvider) {
  const accessKeys = keyConfig.data().accessKeys || [];
  const dedupedPorts = new Set(accessKeys.map(ak => ak.port));
  dedupedPorts.forEach(p => portProvider.addReservedPort(p));
}

function getPortForNewAccessKeys(
    serverConfig: json_config.JsonConfig<server_config.ServerConfigJson>,
    keyConfig: json_config.JsonConfig<AccessKeyConfigJson>): number {
  if (!serverConfig.data().portForNewAccessKeys) {
    // NOTE(2019-01-04): For backward compatibility. Delete after servers have been migrated.
    if (keyConfig.data().defaultPort) {
      // Migrate setting from keyConfig to serverConfig.
      serverConfig.data().portForNewAccessKeys = keyConfig.data().defaultPort;
      serverConfig.write();
      delete keyConfig.data().defaultPort;
      keyConfig.write();
    }
  }
  return serverConfig.data().portForNewAccessKeys;
}

async function reservePortForNewAccessKeys(
    portProvider: PortProvider,
    serverConfig: json_config.JsonConfig<server_config.ServerConfigJson>): Promise<number> {
  serverConfig.data().portForNewAccessKeys = await portProvider.reserveNewPort();
  return serverConfig.data().portForNewAccessKeys;
}

function createRolloutTracker(serverConfig: json_config.JsonConfig<server_config.ServerConfigJson>):
    RolloutTracker {
  const rollouts = new RolloutTracker(serverConfig.data().serverId);
  if (serverConfig.data().rollouts) {
    for (const rollout of serverConfig.data().rollouts) {
      rollouts.forceRollout(rollout.id, rollout.enabled);
    }
  }
  return rollouts;
}

async function main() {
  const verbose = process.env.LOG_LEVEL === 'debug';
  const portProvider = new PortProvider();
  const accessKeyConfig = json_config.loadFileConfig<AccessKeyConfigJson>(
      getPersistentFilename('shadowbox_config.json'));
  reserveAccessKeyPorts(accessKeyConfig, portProvider);

  prometheus.collectDefaultMetrics({register: prometheus.register});

  const proxyHostname = process.env.SB_PUBLIC_IP;
  // Default to production metrics, as some old Docker images may not have
  // SB_METRICS_URL properly set.
  const metricsCollectorUrl = process.env.SB_METRICS_URL || 'https://metrics-prod.uproxy.org';
  if (!process.env.SB_METRICS_URL) {
    logging.warn('process.env.SB_METRICS_URL not set, using default');
  }

  if (!proxyHostname) {
    logging.error('Need to specify SB_PUBLIC_IP for invite links');
    process.exit(1);
  }

  logging.debug(`=== Config ===`);
  logging.debug(`SB_PUBLIC_IP: ${proxyHostname}`);
  logging.debug(`SB_METRICS_URL: ${metricsCollectorUrl}`);
  logging.debug(`==============`);

  const DEFAULT_PORT = 8081;
  const portNumber = Number(process.env.SB_API_PORT || DEFAULT_PORT);
  if (isNaN(portNumber)) {
    logging.error(`Invalid SB_API_PORT: ${process.env.SB_API_PORT}`);
    process.exit(1);
  }
  portProvider.addReservedPort(portNumber);

  const serverConfig =
      server_config.readServerConfig(getPersistentFilename('shadowbox_server_config.json'));

  logging.info('Starting...');

  const prometheusPort = await portProvider.reserveFirstFreePort(9090);
  // Use 127.0.0.1 instead of localhost for Prometheus because it's resolving incorrectly for some users.
  // See https://github.com/Jigsaw-Code/outline-server/issues/341
  const prometheusLocation = `127.0.0.1:${prometheusPort}`;

  const nodeMetricsPort = await portProvider.reserveFirstFreePort(prometheusPort + 1);
  exportPrometheusMetrics(prometheus.register, nodeMetricsPort);
  const nodeMetricsLocation = `localhost:${nodeMetricsPort}`;

  const ssMetricsPort = await portProvider.reserveFirstFreePort(nodeMetricsPort + 1);
  logging.info(`Prometheus is at ${prometheusLocation}`);
  logging.info(`Node metrics is at ${nodeMetricsLocation}`);

  const prometheusConfigJson = {
    global: {
      scrape_interval: '15s',
    },
    scrape_configs: [
      {job_name: 'prometheus', static_configs: [{targets: [prometheusLocation]}]},
      {job_name: 'outline-server-main', static_configs: [{targets: [nodeMetricsLocation]}]},
    ]
  };

  const ssMetricsLocation = `localhost:${ssMetricsPort}`;
  logging.info(`outline-ss-server metrics is at ${ssMetricsLocation}`);
  prometheusConfigJson.scrape_configs.push(
      {job_name: 'outline-server-ss', static_configs: [{targets: [ssMetricsLocation]}]});
  const shadowsocksServer =
      new OutlineShadowsocksServer(
          getPersistentFilename('outline-ss-server/config.yml'), verbose, ssMetricsLocation)
          .enableCountryMetrics(MMDB_LOCATION);
  runPrometheusScraper(
      [
        '--storage.tsdb.retention', '31d', '--storage.tsdb.path',
        getPersistentFilename('prometheus/data'), '--web.listen-address', prometheusLocation,
        '--log.level', verbose ? 'debug' : 'info'
      ],
      getPersistentFilename('prometheus/config.yml'), prometheusConfigJson);

  const accessKeyRepository = new ServerAccessKeyRepository(
      portProvider, proxyHostname, accessKeyConfig, shadowsocksServer);

  // TODO(fortuna): Once single-port is fully rollout, we should:
  // - update `install_server.sh` to stop using `--net=host` for new servers (old servers are stuck
  //   with that forever) and output new instructions for port configuration.
  // - update manger UI to provide new instructions for port configuration in manual mode.
<<<<<<< HEAD
  if (createRolloutTracker(serverConfig).isRolloutEnabled('single-port', 20)) {
    accessKeyRepository.enableSinglePort();
=======
  if (createRolloutTracker(serverConfig).isRolloutEnabled('single-port', 0)) {
    const portForNewAccessKeys = getPortForNewAccessKeys(serverConfig, accessKeyConfig) ||
        await reservePortForNewAccessKeys(portProvider, serverConfig);
    accessKeyRepository.enableSinglePort(portForNewAccessKeys);
>>>>>>> 73706804
  }

  const prometheusClient = new PrometheusClient(`http://${prometheusLocation}`);
  const metricsReader = new PrometheusUsageMetrics(prometheusClient);
  const toMetricsId = (id: AccessKeyId) => {
    return accessKeyRepository.getMetricsId(id);
  };
  const managerMetrics = new PrometheusManagerMetrics(prometheusClient);
  const metricsCollector = new RestMetricsCollectorClient(metricsCollectorUrl);
  const metricsPublisher: SharedMetricsPublisher = new OutlineSharedMetricsPublisher(
      new RealClock(), serverConfig, metricsReader, toMetricsId, metricsCollector);
  const managerService = new ShadowsocksManagerService(
      process.env.SB_DEFAULT_SERVER_NAME || 'Outline Server', serverConfig, accessKeyRepository,
      managerMetrics, metricsPublisher);

  const certificateFilename = process.env.SB_CERTIFICATE_FILE;
  const privateKeyFilename = process.env.SB_PRIVATE_KEY_FILE;
  const apiServer = restify.createServer({
    certificate: fs.readFileSync(certificateFilename),
    key: fs.readFileSync(privateKeyFilename)
  });

  // Pre-routing handlers
  apiServer.pre(restify.CORS());

  // All routes handlers
  const apiPrefix = process.env.SB_API_PREFIX ? `/${process.env.SB_API_PREFIX}` : '';
  apiServer.pre(restify.pre.sanitizePath());
  apiServer.use(restify.jsonp());
  apiServer.use(restify.bodyParser());
  bindService(apiServer, apiPrefix, managerService);

  apiServer.listen(portNumber, () => {
    logging.info(`Manager listening at ${apiServer.url}${apiPrefix}`);
  });
}

function getPersistentFilename(file: string): string {
  const stateDir = process.env.SB_STATE_DIR || DEFAULT_STATE_DIR;
  return path.join(stateDir, file);
}

process.on('unhandledRejection', (error: Error) => {
  logging.error(`unhandledRejection: ${error.stack}`);
});

main().catch((error) => {
  logging.error(error.stack);
  process.exit(1);
});<|MERGE_RESOLUTION|>--- conflicted
+++ resolved
@@ -178,15 +178,10 @@
   // - update `install_server.sh` to stop using `--net=host` for new servers (old servers are stuck
   //   with that forever) and output new instructions for port configuration.
   // - update manger UI to provide new instructions for port configuration in manual mode.
-<<<<<<< HEAD
   if (createRolloutTracker(serverConfig).isRolloutEnabled('single-port', 20)) {
-    accessKeyRepository.enableSinglePort();
-=======
-  if (createRolloutTracker(serverConfig).isRolloutEnabled('single-port', 0)) {
     const portForNewAccessKeys = getPortForNewAccessKeys(serverConfig, accessKeyConfig) ||
         await reservePortForNewAccessKeys(portProvider, serverConfig);
     accessKeyRepository.enableSinglePort(portForNewAccessKeys);
->>>>>>> 73706804
   }
 
   const prometheusClient = new PrometheusClient(`http://${prometheusLocation}`);
