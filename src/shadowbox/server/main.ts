// Copyright 2018 The Outline Authors
//
// Licensed under the Apache License, Version 2.0 (the "License");
// you may not use this file except in compliance with the License.
// You may obtain a copy of the License at
//
//      http://www.apache.org/licenses/LICENSE-2.0
//
// Unless required by applicable law or agreed to in writing, software
// distributed under the License is distributed on an "AS IS" BASIS,
// WITHOUT WARRANTIES OR CONDITIONS OF ANY KIND, either express or implied.
// See the License for the specific language governing permissions and
// limitations under the License.

import * as fs from 'fs';
import * as path from 'path';
import * as process from 'process';
import * as restify from 'restify';

import {FilesystemTextFile} from '../infrastructure/filesystem_text_file';
<<<<<<< HEAD

import * as ip_util from './ip_util';
=======
import * as ip_location from '../infrastructure/ip_location';

>>>>>>> d8049459
import {LibevShadowsocksServer} from './libev_shadowsocks_server';
import {createManagedAccessKeyRepository} from './managed_user';
import {ShadowsocksManagerService} from './manager_service';
import * as metrics from './metrics';
import * as server_config from './server_config';

const DEFAULT_STATE_DIR = '/root/shadowbox/persisted-state';

function main() {
  const verbose = process.env.LOG_LEVEL === 'debug';

  const publicAddress = process.env.SB_PUBLIC_IP;
  if (!publicAddress) {
    console.error('Need to specify SB_PUBLIC_IP for invite links');
    process.exit(1);
  }
  console.info('Public address is %s', publicAddress);

  const DEFAULT_PORT = 8081;
  const portNumber = Number(process.env.SB_API_PORT || DEFAULT_PORT);
  if (isNaN(portNumber)) {
    console.error(`Invalid SB_API_PORT: ${process.env.SB_API_PORT}`);
    process.exit(1);
  }

  const serverConfigFilename = getPersistentFilename('shadowbox_server_config.json');
  const serverConfig = new server_config.ServerConfig(serverConfigFilename, process.env.SB_DEFAULT_SERVER_NAME);

  const shadowsocksServer = new LibevShadowsocksServer(publicAddress, verbose);

  const statsFilename = getPersistentFilename('shadowbox_stats.json');
  const stats = new metrics.PersistentStats(statsFilename);
  const ipLocationService =
<<<<<<< HEAD
      new ip_util.CachedIpLocationService(new ip_util.FreegeoIpLocationService());
=======
      new ip_location.CachedIpLocationService(new ip_location.FreegeoIpLocationService());
>>>>>>> d8049459
  stats.onLastHourMetricsReady((startDatetime, endDatetime, lastHourUserStats) => {
    if (serverConfig.getMetricsEnabled()) {
      metrics
          .getHourlyServerMetricsReport(
              serverConfig.serverId, startDatetime, endDatetime, lastHourUserStats,
              ipLocationService)
          .then((report) => {
            if (report) {
              metrics.postHourlyServerMetricsReports(report, process.env.SB_METRICS_URL);
            }
          });
    }
  });

  console.info('Starting...');
  const userConfigFilename = getPersistentFilename('shadowbox_config.json');
  createManagedAccessKeyRepository(
      new FilesystemTextFile(userConfigFilename),
      shadowsocksServer,
      stats).then((managedAccessKeyRepository) => {
    const managerService = new ShadowsocksManagerService(managedAccessKeyRepository);
    const certificateFilename = process.env.SB_CERTIFICATE_FILE;
    const privateKeyFilename = process.env.SB_PRIVATE_KEY_FILE;

    // TODO(bemasc): Remove casts once https://github.com/DefinitelyTyped/DefinitelyTyped/pull/15229 lands
    const apiServer = restify.createServer({
      certificate: fs.readFileSync(certificateFilename),
      key: fs.readFileSync(privateKeyFilename)
    });

    // Pre-routing handlers
    apiServer.pre(restify.CORS());

    // All routes handlers
    const apiPrefix = process.env.SB_API_PREFIX ? `/${process.env.SB_API_PREFIX}` : '';
    apiServer.pre(restify.pre.sanitizePath());
    apiServer.use(restify.jsonp());
    apiServer.use(restify.bodyParser());
    setApiHandlers(apiServer, apiPrefix, managerService, stats, serverConfig);

    // TODO(fortuna): Bind to localhost or unix socket to avoid external access.
    apiServer.listen(portNumber, () => {
      console.info(`Manager listening at ${apiServer.url}${apiPrefix}`);
    });
  });
}

function setApiHandlers(
    apiServer: restify.Server,
    apiPrefix: string,
    managerService: ShadowsocksManagerService,
    stats: metrics.PersistentStats,
    serverConfig: server_config.ServerConfig) {
  // Access key service handlers
  apiServer.post(`${apiPrefix}/access-keys`, managerService.createNewAccessKey.bind(managerService));
  apiServer.get(`${apiPrefix}/access-keys`, managerService.listAccessKeys.bind(managerService));
  apiServer.del(`${apiPrefix}/access-keys/:id`, managerService.removeAccessKey.bind(managerService));
  apiServer.put(`${apiPrefix}/access-keys/:id/name`, managerService.renameAccessKey.bind(managerService));

  // Metrics handlers.
  apiServer.get(`${apiPrefix}/metrics/transfer`, (req, res, next) => {
    res.send(stats.get30DayByteTransfer());
    next();
  });
  apiServer.get(`${apiPrefix}/metrics/enabled`, (req, res, next) => {
    res.send({metricsEnabled: serverConfig.getMetricsEnabled()});
    next();
  });
  apiServer.put(`${apiPrefix}/metrics/enabled`, (req, res, next) => {
    if (typeof req.params.metricsEnabled === 'boolean') {
      serverConfig.setMetricsEnabled(req.params.metricsEnabled);
      res.send(204);
    } else {
      res.send(400);
    }
    next();
  });

  // Rename handler.
  apiServer.put(`${apiPrefix}/name`, (req, res, next) => {
    const name = req.params.name;
    if (typeof name !== 'string' || name.length > 100) {
      res.send(400);
      next();
      return;
    }
    serverConfig.setName(name);
    res.send(204);
    next();
  });

  apiServer.get(`${apiPrefix}/server`, (req, res, next) => {
    res.send({
      name: serverConfig.getName(),
      serverId: serverConfig.serverId,
      metricsEnabled: serverConfig.getMetricsEnabled(),
      createdTimestampMs: serverConfig.getCreatedTimestampMs()
    });
    next();
  });
}

function getPersistentFilename(file: string): string {
  const stateDir = process.env.SB_STATE_DIR || DEFAULT_STATE_DIR;
  return path.join(stateDir, file);
}

process.on('unhandledRejection', (error) => {
  console.error('unhandledRejection', error);
});

main();<|MERGE_RESOLUTION|>--- conflicted
+++ resolved
@@ -18,13 +18,8 @@
 import * as restify from 'restify';
 
 import {FilesystemTextFile} from '../infrastructure/filesystem_text_file';
-<<<<<<< HEAD
-
-import * as ip_util from './ip_util';
-=======
 import * as ip_location from '../infrastructure/ip_location';
 
->>>>>>> d8049459
 import {LibevShadowsocksServer} from './libev_shadowsocks_server';
 import {createManagedAccessKeyRepository} from './managed_user';
 import {ShadowsocksManagerService} from './manager_service';
@@ -58,11 +53,7 @@
   const statsFilename = getPersistentFilename('shadowbox_stats.json');
   const stats = new metrics.PersistentStats(statsFilename);
   const ipLocationService =
-<<<<<<< HEAD
-      new ip_util.CachedIpLocationService(new ip_util.FreegeoIpLocationService());
-=======
       new ip_location.CachedIpLocationService(new ip_location.FreegeoIpLocationService());
->>>>>>> d8049459
   stats.onLastHourMetricsReady((startDatetime, endDatetime, lastHourUserStats) => {
     if (serverConfig.getMetricsEnabled()) {
       metrics
