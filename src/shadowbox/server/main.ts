// Copyright 2018 The Outline Authors
//
// Licensed under the Apache License, Version 2.0 (the "License");
// you may not use this file except in compliance with the License.
// You may obtain a copy of the License at
//
//      http://www.apache.org/licenses/LICENSE-2.0
//
// Unless required by applicable law or agreed to in writing, software
// distributed under the License is distributed on an "AS IS" BASIS,
// WITHOUT WARRANTIES OR CONDITIONS OF ANY KIND, either express or implied.
// See the License for the specific language governing permissions and
// limitations under the License.

import * as fs from 'fs';
import * as http from 'http';
import * as path from 'path';
import * as process from 'process';
import * as prometheus from 'prom-client';
import * as restify from 'restify';

import {RealClock} from '../infrastructure/clock';
import * as get_port from '../infrastructure/get_port';
import {PortProvider} from '../infrastructure/get_port';
import * as ip_location from '../infrastructure/ip_location';
import * as json_config from '../infrastructure/json_config';
import * as logging from '../infrastructure/logging';
import {PrometheusClient, runPrometheusScraper} from '../infrastructure/prometheus_scraper';
import {RolloutTracker} from '../infrastructure/rollout';
import {AccessKeyId} from '../model/access_key';
import {ShadowsocksServer} from '../model/shadowsocks_server';

import {createLibevShadowsocksServer} from './libev_shadowsocks_server';
import {LegacyManagerMetrics, LegacyManagerMetricsJson, PrometheusManagerMetrics} from './manager_metrics';
import {bindService, ShadowsocksManagerService} from './manager_service';
import {OutlineShadowsocksServer} from './outline_shadowsocks_server';
import {AccessKeyConfigJson, ServerAccessKeyRepository} from './server_access_key';
import * as server_config from './server_config';
<<<<<<< HEAD
import {createPrometheusUsageMetricsWriter, OutlineSharedMetricsPublisher, PrometheusUsageMetrics, RestMetricsCollectorClient, SharedMetricsPublisher} from './shared_metrics';
=======
import {ServerConfigJson} from './server_config';
import {createPrometheusUsageMetricsWriter, InMemoryUsageMetrics, OutlineSharedMetricsPublisher, PrometheusUsageMetrics, RestMetricsCollectorClient, SharedMetricsPublisher, UsageMetrics, UsageMetricsWriter} from './shared_metrics';
>>>>>>> 5f126884

const DEFAULT_STATE_DIR = '/root/shadowbox/persisted-state';
const MAX_STATS_FILE_AGE_MS = 5000;
const MMDB_LOCATION = '/var/lib/libmaxminddb/GeoLite2-Country.mmdb';

// Serialized format for the metrics file.
// WARNING: Renaming fields will break backwards-compatibility.
interface MetricsConfigJson {
  // Serialized ManagerStats object.
  transferStats?: LegacyManagerMetricsJson;
  // DEPRECATED: hourlyMetrics. Hourly stats live in memory only now.
}

function readMetricsConfig(filename: string): json_config.JsonConfig<MetricsConfigJson> {
  try {
    const metricsConfig = json_config.loadFileConfig<MetricsConfigJson>(filename);
    // Make sure we have non-empty sub-configs.
    metricsConfig.data().transferStats =
        metricsConfig.data().transferStats || {} as LegacyManagerMetricsJson;
    return new json_config.DelayedConfig(metricsConfig, MAX_STATS_FILE_AGE_MS);
  } catch (error) {
    throw new Error(`Failed to read metrics config at ${filename}: ${error}`);
  }
}

<<<<<<< HEAD
async function exportPrometheusMetrics(registry: prometheus.Registry): Promise<string> {
  const localMetricsServer = await new Promise<http.Server>((resolve, _) => {
=======
class MultiMetricsWriter implements UsageMetricsWriter {
  constructor(
      private managerMetrics: LegacyManagerMetrics, private sharedMetrics: UsageMetricsWriter) {}

  writeBytesTransferred(accessKeyId: AccessKeyId, numBytes: number, countries: string[]) {
    this.managerMetrics.writeBytesTransferred(accessKeyId, numBytes);
    this.sharedMetrics.writeBytesTransferred(accessKeyId, numBytes, countries);
  }
}

async function exportPrometheusMetrics(registry: prometheus.Registry, port): Promise<http.Server> {
  return new Promise<http.Server>((resolve, _) => {
>>>>>>> 5f126884
    const server = http.createServer((_, res) => {
      res.write(registry.metrics());
      res.end();
    });
    server.on('listening', () => {
      resolve(server);
    });
    server.listen({port, host: 'localhost', exclusive: true});
  });
}

function reserveAccessKeyPorts(
    keyConfig: json_config.JsonConfig<AccessKeyConfigJson>, portProvider: PortProvider) {
  for (const accessKeyJson of keyConfig.data().accessKeys || []) {
    portProvider.addReservedPort(accessKeyJson.port);
  }
}

function createLegacyManagerMetrics(configFilename: string): LegacyManagerMetrics {
  const metricsConfig = readMetricsConfig(configFilename);
  return new LegacyManagerMetrics(
      new RealClock(),
      new json_config.ChildConfig(metricsConfig, metricsConfig.data().transferStats));
}

function createRolloutTracker(serverConfig: json_config.JsonConfig<ServerConfigJson>):
    RolloutTracker {
  const rollouts = new RolloutTracker(serverConfig.data().serverId);
  if (serverConfig.data().rollouts) {
    for (const rollout of serverConfig.data().rollouts) {
      rollouts.forceRollout(rollout.id, rollout.enabled);
    }
  }
  return rollouts;
}

async function main() {
  const verbose = process.env.LOG_LEVEL === 'debug';
  const portProvider = new PortProvider();
  const accessKeyConfig = json_config.loadFileConfig<AccessKeyConfigJson>(
      getPersistentFilename('shadowbox_config.json'));
  reserveAccessKeyPorts(accessKeyConfig, portProvider);

  prometheus.collectDefaultMetrics({register: prometheus.register});

  const proxyHostname = process.env.SB_PUBLIC_IP;
  // Default to production metrics, as some old Docker images may not have
  // SB_METRICS_URL properly set.
  const metricsCollectorUrl = process.env.SB_METRICS_URL || 'https://metrics-prod.uproxy.org';
  if (!process.env.SB_METRICS_URL) {
    logging.warn('process.env.SB_METRICS_URL not set, using default');
  }

  if (!proxyHostname) {
    logging.error('Need to specify SB_PUBLIC_IP for invite links');
    process.exit(1);
  }

  logging.debug(`=== Config ===`);
  logging.debug(`SB_PUBLIC_IP: ${proxyHostname}`);
  logging.debug(`SB_METRICS_URL: ${metricsCollectorUrl}`);
  logging.debug(`==============`);

  const DEFAULT_PORT = 8081;
  const portNumber = Number(process.env.SB_API_PORT || DEFAULT_PORT);
  if (isNaN(portNumber)) {
    logging.error(`Invalid SB_API_PORT: ${process.env.SB_API_PORT}`);
    process.exit(1);
  }
  portProvider.addReservedPort(portNumber);

  const serverConfig =
      server_config.readServerConfig(getPersistentFilename('shadowbox_server_config.json'));

  logging.info('Starting...');

  const legacyManagerMetrics =
      createLegacyManagerMetrics(getPersistentFilename('shadowbox_stats.json'));
<<<<<<< HEAD
  const prometheusLocation = 'localhost:9090';
  const ssMetricsLocation = 'localhost:9091';
  portProvider.addReservedPort(9090);
  runPrometheusScraper(
      [
        '--storage.tsdb.retention', '31d', '--storage.tsdb.path',
        getPersistentFilename('prometheus/data'), '--web.listen-address', prometheusLocation,
        '--log.level', verbose ? 'debug' : 'info'
      ],
      getPersistentFilename('prometheus/config.yml'), {
        global: {
          scrape_interval: '15s',
        },
        scrape_configs: [
          {job_name: 'prometheus', static_configs: [{targets: [prometheusLocation]}]},
          {job_name: 'outline-server-main', static_configs: [{targets: [nodeMetricsLocation]}]},
          {job_name: 'outline-server-ss', static_configs: [{targets: [ssMetricsLocation]}]}
        ]
      });
  const prometheusClient = new PrometheusClient(`http://${prometheusLocation}`);
  const managerMetrics = new PrometheusManagerMetrics(prometheusClient, legacyManagerMetrics);
  const metricsReader = new PrometheusUsageMetrics(prometheusClient);

  const rollouts = new RolloutTracker(serverConfig.data().serverId);
  let shadowsocksServer: ShadowsocksServer;
  if (rollouts.isRolloutEnabled('outline-ss-server', 0)) {
    shadowsocksServer = new OutlineShadowsocksServer(
        getPersistentFilename('outline-ss-server/config.yml'), verbose, ssMetricsLocation,
        MMDB_LOCATION);
=======
  let managerMetrics: ManagerMetrics;
  let metricsWriter: UsageMetricsWriter;
  let metricsReader: UsageMetrics;
  const rollouts = createRolloutTracker(serverConfig);
  if (rollouts.isRolloutEnabled('prometheus', 0)) {
    const prometheusPort = await portProvider.reserveFirstFreePort(9090);
    const prometheusLocation = `localhost:${prometheusPort}`;

    const nodeMetricsPort = await portProvider.reserveFirstFreePort(prometheusPort + 1);
    exportPrometheusMetrics(prometheus.register, nodeMetricsPort);
    const nodeMetricsLocation = `localhost:${nodeMetricsPort}`;

    logging.info(`Prometheus is at ${prometheusLocation}`);
    logging.info(`Node metrics is at ${nodeMetricsLocation}`);

    runPrometheusScraper(
        [
          '--storage.tsdb.retention', '31d', '--storage.tsdb.path',
          getPersistentFilename('prometheus/data'), '--web.listen-address', prometheusLocation,
          '--log.level', verbose ? 'debug' : 'info'
        ],
        getPersistentFilename('prometheus/config.yml'), {
          global: {
            scrape_interval: '15s',
          },
          scrape_configs: [
            {job_name: 'prometheus', static_configs: [{targets: [prometheusLocation]}]},
            {job_name: 'outline-server-main', static_configs: [{targets: [nodeMetricsLocation]}]},
          ]
        });
    const prometheusClient = new PrometheusClient(`http://${prometheusLocation}`);
    managerMetrics = new PrometheusManagerMetrics(prometheusClient, legacyManagerMetrics);
    metricsWriter = createPrometheusUsageMetricsWriter(prometheus.register);
    metricsReader = new PrometheusUsageMetrics(prometheusClient);
>>>>>>> 5f126884
  } else {
    const ipLocation = new ip_location.MmdbLocationService(MMDB_LOCATION);
    const metricsWriter = createPrometheusUsageMetricsWriter(prometheus.register);
    shadowsocksServer = await createLibevShadowsocksServer(
        proxyHostname, await portProvider.reserveNewPort(), ipLocation, metricsWriter, verbose);
  }

  const accessKeyRepository = new ServerAccessKeyRepository(
      portProvider, proxyHostname, accessKeyConfig, shadowsocksServer);

  const toMetricsId = (id: AccessKeyId) => {
    return accessKeyRepository.getMetricsId(id);
  };
  const metricsCollector = new RestMetricsCollectorClient(metricsCollectorUrl);
  const metricsPublisher: SharedMetricsPublisher = new OutlineSharedMetricsPublisher(
      new RealClock(), serverConfig, metricsReader, toMetricsId, metricsCollector);
  const managerService = new ShadowsocksManagerService(
      process.env.SB_DEFAULT_SERVER_NAME || 'Outline Server', serverConfig, accessKeyRepository,
      managerMetrics, metricsPublisher);

  const certificateFilename = process.env.SB_CERTIFICATE_FILE;
  const privateKeyFilename = process.env.SB_PRIVATE_KEY_FILE;
  const apiServer = restify.createServer({
    certificate: fs.readFileSync(certificateFilename),
    key: fs.readFileSync(privateKeyFilename)
  });

  // Pre-routing handlers
  apiServer.pre(restify.CORS());

  // All routes handlers
  const apiPrefix = process.env.SB_API_PREFIX ? `/${process.env.SB_API_PREFIX}` : '';
  apiServer.pre(restify.pre.sanitizePath());
  apiServer.use(restify.jsonp());
  apiServer.use(restify.bodyParser());
  bindService(apiServer, apiPrefix, managerService);

  apiServer.listen(portNumber, () => {
    logging.info(`Manager listening at ${apiServer.url}${apiPrefix}`);
  });
}

function getPersistentFilename(file: string): string {
  const stateDir = process.env.SB_STATE_DIR || DEFAULT_STATE_DIR;
  return path.join(stateDir, file);
}

process.on('unhandledRejection', (error: Error) => {
  logging.error(`unhandledRejection: ${error.stack}`);
});

main().catch((error) => {
  logging.error(error.stack);
  process.exit(1);
});<|MERGE_RESOLUTION|>--- conflicted
+++ resolved
@@ -20,7 +20,6 @@
 import * as restify from 'restify';
 
 import {RealClock} from '../infrastructure/clock';
-import * as get_port from '../infrastructure/get_port';
 import {PortProvider} from '../infrastructure/get_port';
 import * as ip_location from '../infrastructure/ip_location';
 import * as json_config from '../infrastructure/json_config';
@@ -36,12 +35,7 @@
 import {OutlineShadowsocksServer} from './outline_shadowsocks_server';
 import {AccessKeyConfigJson, ServerAccessKeyRepository} from './server_access_key';
 import * as server_config from './server_config';
-<<<<<<< HEAD
 import {createPrometheusUsageMetricsWriter, OutlineSharedMetricsPublisher, PrometheusUsageMetrics, RestMetricsCollectorClient, SharedMetricsPublisher} from './shared_metrics';
-=======
-import {ServerConfigJson} from './server_config';
-import {createPrometheusUsageMetricsWriter, InMemoryUsageMetrics, OutlineSharedMetricsPublisher, PrometheusUsageMetrics, RestMetricsCollectorClient, SharedMetricsPublisher, UsageMetrics, UsageMetricsWriter} from './shared_metrics';
->>>>>>> 5f126884
 
 const DEFAULT_STATE_DIR = '/root/shadowbox/persisted-state';
 const MAX_STATS_FILE_AGE_MS = 5000;
@@ -67,23 +61,8 @@
   }
 }
 
-<<<<<<< HEAD
-async function exportPrometheusMetrics(registry: prometheus.Registry): Promise<string> {
-  const localMetricsServer = await new Promise<http.Server>((resolve, _) => {
-=======
-class MultiMetricsWriter implements UsageMetricsWriter {
-  constructor(
-      private managerMetrics: LegacyManagerMetrics, private sharedMetrics: UsageMetricsWriter) {}
-
-  writeBytesTransferred(accessKeyId: AccessKeyId, numBytes: number, countries: string[]) {
-    this.managerMetrics.writeBytesTransferred(accessKeyId, numBytes);
-    this.sharedMetrics.writeBytesTransferred(accessKeyId, numBytes, countries);
-  }
-}
-
 async function exportPrometheusMetrics(registry: prometheus.Registry, port): Promise<http.Server> {
   return new Promise<http.Server>((resolve, _) => {
->>>>>>> 5f126884
     const server = http.createServer((_, res) => {
       res.write(registry.metrics());
       res.end();
@@ -109,7 +88,7 @@
       new json_config.ChildConfig(metricsConfig, metricsConfig.data().transferStats));
 }
 
-function createRolloutTracker(serverConfig: json_config.JsonConfig<ServerConfigJson>):
+function createRolloutTracker(serverConfig: json_config.JsonConfig<server_config.ServerConfigJson>):
     RolloutTracker {
   const rollouts = new RolloutTracker(serverConfig.data().serverId);
   if (serverConfig.data().rollouts) {
@@ -162,10 +141,15 @@
 
   const legacyManagerMetrics =
       createLegacyManagerMetrics(getPersistentFilename('shadowbox_stats.json'));
-<<<<<<< HEAD
-  const prometheusLocation = 'localhost:9090';
-  const ssMetricsLocation = 'localhost:9091';
-  portProvider.addReservedPort(9090);
+  const prometheusPort = await portProvider.reserveFirstFreePort(9090);
+  const prometheusLocation = `localhost:${prometheusPort}`;
+
+  const nodeMetricsPort = await portProvider.reserveFirstFreePort(prometheusPort + 1);
+  exportPrometheusMetrics(prometheus.register, nodeMetricsPort);
+  const nodeMetricsLocation = `localhost:${nodeMetricsPort}`;
+
+  const ssMetricsPort = await portProvider.reserveFirstFreePort(nodeMetricsPort + 1);
+  const ssMetricsLocation = `localhost:${ssMetricsPort}`;
   runPrometheusScraper(
       [
         '--storage.tsdb.retention', '31d', '--storage.tsdb.path',
@@ -186,48 +170,12 @@
   const managerMetrics = new PrometheusManagerMetrics(prometheusClient, legacyManagerMetrics);
   const metricsReader = new PrometheusUsageMetrics(prometheusClient);
 
-  const rollouts = new RolloutTracker(serverConfig.data().serverId);
+  const rollouts = createRolloutTracker(serverConfig);
   let shadowsocksServer: ShadowsocksServer;
   if (rollouts.isRolloutEnabled('outline-ss-server', 0)) {
     shadowsocksServer = new OutlineShadowsocksServer(
         getPersistentFilename('outline-ss-server/config.yml'), verbose, ssMetricsLocation,
         MMDB_LOCATION);
-=======
-  let managerMetrics: ManagerMetrics;
-  let metricsWriter: UsageMetricsWriter;
-  let metricsReader: UsageMetrics;
-  const rollouts = createRolloutTracker(serverConfig);
-  if (rollouts.isRolloutEnabled('prometheus', 0)) {
-    const prometheusPort = await portProvider.reserveFirstFreePort(9090);
-    const prometheusLocation = `localhost:${prometheusPort}`;
-
-    const nodeMetricsPort = await portProvider.reserveFirstFreePort(prometheusPort + 1);
-    exportPrometheusMetrics(prometheus.register, nodeMetricsPort);
-    const nodeMetricsLocation = `localhost:${nodeMetricsPort}`;
-
-    logging.info(`Prometheus is at ${prometheusLocation}`);
-    logging.info(`Node metrics is at ${nodeMetricsLocation}`);
-
-    runPrometheusScraper(
-        [
-          '--storage.tsdb.retention', '31d', '--storage.tsdb.path',
-          getPersistentFilename('prometheus/data'), '--web.listen-address', prometheusLocation,
-          '--log.level', verbose ? 'debug' : 'info'
-        ],
-        getPersistentFilename('prometheus/config.yml'), {
-          global: {
-            scrape_interval: '15s',
-          },
-          scrape_configs: [
-            {job_name: 'prometheus', static_configs: [{targets: [prometheusLocation]}]},
-            {job_name: 'outline-server-main', static_configs: [{targets: [nodeMetricsLocation]}]},
-          ]
-        });
-    const prometheusClient = new PrometheusClient(`http://${prometheusLocation}`);
-    managerMetrics = new PrometheusManagerMetrics(prometheusClient, legacyManagerMetrics);
-    metricsWriter = createPrometheusUsageMetricsWriter(prometheus.register);
-    metricsReader = new PrometheusUsageMetrics(prometheusClient);
->>>>>>> 5f126884
   } else {
     const ipLocation = new ip_location.MmdbLocationService(MMDB_LOCATION);
     const metricsWriter = createPrometheusUsageMetricsWriter(prometheus.register);
