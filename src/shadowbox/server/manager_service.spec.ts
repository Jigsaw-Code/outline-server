--- conflicted
+++ resolved
@@ -517,11 +517,7 @@
       const repo = getAccessKeyRepository();
       spyOn(repo, 'setAccessKeyDataLimit').and.throwError('cannot write to disk');
       const service = new ShadowsocksManagerServiceBuilder().accessKeys(repo).build();
-<<<<<<< HEAD
-      const accessKey = await repo.createNewAccessKey();
-=======
       await repo.createNewAccessKey();
->>>>>>> b4436346
       const limit = {bytes: 10000};
       const res = {send: (httpCode, data) => {}};
       service.setAccessKeyDataLimit({params: {limit}}, res, (error) => {
