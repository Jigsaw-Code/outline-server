// Copyright 2018 The Outline Authors
//
// Licensed under the Apache License, Version 2.0 (the "License");
// you may not use this file except in compliance with the License.
// You may obtain a copy of the License at
//
//      http://www.apache.org/licenses/LICENSE-2.0
//
// Unless required by applicable law or agreed to in writing, software
// distributed under the License is distributed on an "AS IS" BASIS,
// WITHOUT WARRANTIES OR CONDITIONS OF ANY KIND, either express or implied.
// See the License for the specific language governing permissions and
// limitations under the License.

import * as net from 'net';

import {InMemoryConfig, JsonConfig} from '../infrastructure/json_config';
import {AccessKey, AccessKeyRepository, DataLimit} from '../model/access_key';

import {ManagerMetrics} from './manager_metrics';
import {ShadowsocksManagerService} from './manager_service';
import {FakePrometheusClient, FakeShadowsocksServer} from './mocks/mocks';
import {AccessKeyConfigJson, ServerAccessKeyRepository} from './server_access_key';
import {ServerConfigJson} from './server_config';
import {SharedMetricsPublisher} from './shared_metrics';

interface ServerInfo {
  name: string;
  accessKeyDataLimit?: DataLimit;
}

const NEW_PORT = 12345;
const OLD_PORT = 54321;
const EXPECTED_ACCESS_KEY_PROPERTIES =
    ['id', 'name', 'password', 'port', 'method', 'accessUrl', 'dataLimit'].sort();

describe('ShadowsocksManagerService', () => {
  // After processing the response callback, we should set
  // responseProcessed=true.  This is so we can detect that first the response
  // callback is invoked, followed by the next (done) callback.
  let responseProcessed = false;
  beforeEach(() => {
    responseProcessed = false;
  });
  afterEach(() => {
    expect(responseProcessed).toEqual(true);
  });

  describe('getServer', () => {
    it('Return default name if name is absent', (done) => {
      const repo = getAccessKeyRepository();
      const serverConfig = new InMemoryConfig({} as ServerConfigJson);
      const service = new ShadowsocksManagerServiceBuilder()
                          .serverConfig(serverConfig)
                          .accessKeys(repo)
                          .build();
      service.getServer(
          {params: {}}, {
            send: (httpCode, data: ServerInfo) => {
              expect(httpCode).toEqual(200);
              expect(data.name).toEqual('default name');
              responseProcessed = true;
            }
          },
          done);
    });
    it('Returns persisted properties', (done) => {
      const repo = getAccessKeyRepository();
      const defaultDataLimit = {bytes: 999};
      const serverConfig =
          new InMemoryConfig({name: 'Server', accessKeyDataLimit: defaultDataLimit} as ServerConfigJson);
      const service = new ShadowsocksManagerServiceBuilder()
                          .serverConfig(serverConfig)
                          .accessKeys(repo)
                          .build();
      service.getServer(
          {params: {}}, {
            send: (httpCode, data: ServerInfo) => {
              expect(httpCode).toEqual(200);
              expect(data.name).toEqual('Server');
              expect(data.accessKeyDataLimit).toEqual(defaultDataLimit);
              responseProcessed = true;
            }
          },
          done);
    });
  });

  describe('renameServer', () => {
    it('Rename changes the server name', (done) => {
      const repo = getAccessKeyRepository();
      const serverConfig = new InMemoryConfig({} as ServerConfigJson);
      const service = new ShadowsocksManagerServiceBuilder()
                          .serverConfig(serverConfig)
                          .accessKeys(repo)
                          .build();
      service.renameServer(
          {params: {name: 'new name'}}, {
            send: (httpCode, _) => {
              expect(httpCode).toEqual(204);
              expect(serverConfig.mostRecentWrite.name).toEqual('new name');
              responseProcessed = true;
            }
          },
          done);
    });
  });

  describe('setHostnameForAccessKeys', () => {
    it(`accepts valid hostnames`, (done) => {
      const serverConfig = new InMemoryConfig({} as ServerConfigJson);
      const service = new ShadowsocksManagerServiceBuilder()
                          .serverConfig(serverConfig)
                          .accessKeys(getAccessKeyRepository())
                          .build();

      const res = {
        send: (httpCode) => {
          expect(httpCode).toEqual(204);
        }
      };

      const goodHostnames = [
        '-bad', 'localhost', 'example.com', 'www.example.org', 'www.exa-mple.tw', '123abc.co.uk',
        '93.184.216.34', '::0', '2606:2800:220:1:248:1893:25c8:1946'
      ];
      for (const hostname of goodHostnames) {
        service.setHostnameForAccessKeys({params: {hostname}}, res, () => {});
      }

      responseProcessed = true;
      done();
    });
    it(`rejects invalid hostnames`, (done) => {
      const serverConfig = new InMemoryConfig({} as ServerConfigJson);
      const service = new ShadowsocksManagerServiceBuilder()
                          .serverConfig(serverConfig)
                          .accessKeys(getAccessKeyRepository())
                          .build();

      const res = {send: (httpCode) => {}};
      const next = (error) => {
        expect(error.statusCode).toEqual(400);
      };


      const badHostnames = [
        null, '', '-abc.com', 'abc-.com', 'abc.com/def', 'i_have_underscores.net',
        'gggg:ggg:220:1:248:1893:25c8:1946'
      ];
      for (const hostname of badHostnames) {
        service.setHostnameForAccessKeys({params: {hostname}}, res, next);
      }

      responseProcessed = true;
      done();
    });
    it('Changes the server\'s hostname', (done) => {
      const serverConfig = new InMemoryConfig({} as ServerConfigJson);
      const service = new ShadowsocksManagerServiceBuilder()
                          .serverConfig(serverConfig)
                          .accessKeys(getAccessKeyRepository())
                          .build();
      const hostname = 'www.example.org';
      const res = {
        send: (httpCode) => {
          expect(httpCode).toEqual(204);
          expect(serverConfig.data().hostname).toEqual(hostname);
          responseProcessed = true;
        }
      };
      service.setHostnameForAccessKeys({params: {hostname}}, res, done);
    });
    it('Rejects missing hostname', (done) => {
      const serverConfig = new InMemoryConfig({} as ServerConfigJson);
      const service = new ShadowsocksManagerServiceBuilder()
                          .serverConfig(serverConfig)
                          .accessKeys(getAccessKeyRepository())
                          .build();
      const res = {send: (httpCode) => {}};
      const next = (error) => {
        expect(error.statusCode).toEqual(400);
        responseProcessed = true;
        done();
      };
      const missingHostname = {params: {}} as {params: {hostname: string}};
      service.setHostnameForAccessKeys(missingHostname, res, next);
    });
    it('Rejects non-string hostname', (done) => {
      const serverConfig = new InMemoryConfig({} as ServerConfigJson);
      const service = new ShadowsocksManagerServiceBuilder()
                          .serverConfig(serverConfig)
                          .accessKeys(getAccessKeyRepository())
                          .build();
      const res = {send: (httpCode) => {}};
      const next = (error) => {
        expect(error.statusCode).toEqual(400);
        responseProcessed = true;
        done();
      };
      // tslint:disable-next-line: no-any
      const badHostname = ({params: {hostname: 123}} as any) as {params: {hostname: string}};
      service.setHostnameForAccessKeys(badHostname, res, next);
    });
  });

  describe('listAccessKeys', () => {
    it('lists access keys in order', async (done) => {
      const repo = getAccessKeyRepository();
      const service = new ShadowsocksManagerServiceBuilder().accessKeys(repo).build();
      // Create 2 access keys with names.
      const key1 = await createNewAccessKeyWithName(repo, 'keyName1');
      const key2 = await createNewAccessKeyWithName(repo, 'keyName2');
      // Verify that response returns keys in correct order with correct names.
      const res = {
        send: (httpCode, data) => {
          expect(httpCode).toEqual(200);
          expect(data.accessKeys.length).toEqual(2);
          expect(data.accessKeys[0].name).toEqual(key1.name);
          expect(data.accessKeys[0].id).toEqual(key1.id);
          expect(data.accessKeys[1].name).toEqual(key2.name);
          expect(data.accessKeys[1].id).toEqual(key2.id);
          responseProcessed = true;  // required for afterEach to pass.
        }
      };
      service.listAccessKeys({params: {}}, res, done);
    });
    it('lists access keys with expected properties', async (done) => {
      const repo = getAccessKeyRepository();
      const service = new ShadowsocksManagerServiceBuilder().accessKeys(repo).build();
      const accessKey = await repo.createNewAccessKey();
      await repo.createNewAccessKey();
      const accessKeyName = 'new name';
      await repo.renameAccessKey(accessKey.id, accessKeyName);
      const res = {
        send: (httpCode, data) => {
          expect(httpCode).toEqual(200);
          expect(data.accessKeys.length).toEqual(2);
          const serviceAccessKey1 = data.accessKeys[0];
          const serviceAccessKey2 = data.accessKeys[1];
          expect(Object.keys(serviceAccessKey1).sort()).toEqual(EXPECTED_ACCESS_KEY_PROPERTIES);
          expect(Object.keys(serviceAccessKey2).sort()).toEqual(EXPECTED_ACCESS_KEY_PROPERTIES);
          expect(serviceAccessKey1.name).toEqual(accessKeyName);
          responseProcessed = true;  // required for afterEach to pass.
        }
      };
      service.listAccessKeys({params: {}}, res, done);
    });
  });

  describe('createNewAccessKey', () => {
    it('creates keys', (done) => {
      const repo = getAccessKeyRepository();
      const service = new ShadowsocksManagerServiceBuilder().accessKeys(repo).build();

      // Verify that response returns a key with the expected properties.
      const res = {
        send: (httpCode, data) => {
          expect(httpCode).toEqual(201);
          expect(Object.keys(data).sort()).toEqual(EXPECTED_ACCESS_KEY_PROPERTIES);
          responseProcessed = true;  // required for afterEach to pass.
        }
      };
      service.createNewAccessKey({params: {}}, res, done);
    });
    it('Create returns a 500 when the repository throws an exception', (done) => {
      const repo = getAccessKeyRepository();
      spyOn(repo, 'createNewAccessKey').and.throwError('cannot write to disk');
      const service = new ShadowsocksManagerServiceBuilder().accessKeys(repo).build();

      const res = {send: (httpCode, data) => {}};
      service.createNewAccessKey({params: {}}, res, (error) => {
        expect(error.statusCode).toEqual(500);
        responseProcessed = true;  // required for afterEach to pass.
        done();
      });
    });
  });
  describe('setPortForNewAccessKeys', () => {
    it('changes ports for new access keys', async (done) => {
      const repo = getAccessKeyRepository();
      const serverConfig = new InMemoryConfig({} as ServerConfigJson);
      const service = new ShadowsocksManagerServiceBuilder()
                          .serverConfig(serverConfig)
                          .accessKeys(repo)
                          .build();

      const oldKey = await repo.createNewAccessKey();
      const res = {
        send: (httpCode) => {
          expect(httpCode).toEqual(204);
        }
      };
      await service.setPortForNewAccessKeys({params: {port: NEW_PORT}}, res, () => {});
      const newKey = await repo.createNewAccessKey();
      expect(newKey.proxyParams.portNumber).toEqual(NEW_PORT);
      expect(oldKey.proxyParams.portNumber).not.toEqual(NEW_PORT);
      responseProcessed = true;
      done();
    });

    it('changes the server config', async (done) => {
      const repo = getAccessKeyRepository();
      const serverConfig = new InMemoryConfig({} as ServerConfigJson);
      const service = new ShadowsocksManagerServiceBuilder()
                          .serverConfig(serverConfig)
                          .accessKeys(repo)
                          .build();

      const res = {
        send: (httpCode) => {
          expect(httpCode).toEqual(204);
          expect(serverConfig.data().portForNewAccessKeys).toEqual(NEW_PORT);
          responseProcessed = true;
        }
      };
      await service.setPortForNewAccessKeys({params: {port: NEW_PORT}}, res, done);
    });

    it('rejects invalid port numbers', async (done) => {
      const repo = getAccessKeyRepository();
      const serverConfig = new InMemoryConfig({} as ServerConfigJson);
      const service = new ShadowsocksManagerServiceBuilder()
                          .serverConfig(serverConfig)
                          .accessKeys(repo)
                          .build();

      const res = {
        send: (httpCode) => {
          fail(
              `setPortForNewAccessKeys should have failed with 400 Bad Request, instead succeeded with code ${
                  httpCode}`);
        }
      };
      const next = (error) => {
        // Bad Request
        expect(error.statusCode).toEqual(400);
      };

      await service.setPortForNewAccessKeys({params: {port: -1}}, res, next);
      await service.setPortForNewAccessKeys({params: {port: 0}}, res, next);
      await service.setPortForNewAccessKeys({params: {port: 100.1}}, res, next);
      await service.setPortForNewAccessKeys({params: {port: 65536}}, res, next);

      responseProcessed = true;
      done();
    });

    it('rejects port numbers already in use', async (done) => {
      const repo = getAccessKeyRepository();
      const serverConfig = new InMemoryConfig({} as ServerConfigJson);
      const service = new ShadowsocksManagerServiceBuilder()
                          .serverConfig(serverConfig)
                          .accessKeys(repo)
                          .build();

      const res = {
        send: (httpCode) => {
          fail(
              `setPortForNewAccessKeys should have failed with 409 Conflict, instead succeeded with code ${
                  httpCode}`);
        }
      };
      const next = (error) => {
        // Conflict
        expect(error.statusCode).toEqual(409);
        responseProcessed = true;
        done();
      };

      const server = new net.Server();
      server.listen(NEW_PORT, async () => {
        await service.setPortForNewAccessKeys({params: {port: NEW_PORT}}, res, next);
      });
    });

    it('accepts port numbers already in use by access keys', async (done) => {
      const repo = getAccessKeyRepository();
      const serverConfig = new InMemoryConfig({} as ServerConfigJson);
      const service = new ShadowsocksManagerServiceBuilder()
                          .serverConfig(serverConfig)
                          .accessKeys(repo)
                          .build();

      await service.createNewAccessKey({params: {}}, {send: () => {}}, () => {});
      await service.setPortForNewAccessKeys({params: {port: NEW_PORT}}, {send: () => {}}, () => {});
      const res = {
        send: (httpCode) => {
          expect(httpCode).toEqual(204);
          responseProcessed = true;
        }
      };

      const firstKeyConnection = new net.Server();
      firstKeyConnection.listen(OLD_PORT, async () => {
        await service.setPortForNewAccessKeys({params: {port: OLD_PORT}}, res, () => {});
        firstKeyConnection.close();
        done();
      });
    });

    it('rejects malformed requests', async (done) => {
      const repo = getAccessKeyRepository();
      const serverConfig = new InMemoryConfig({} as ServerConfigJson);
      const service = new ShadowsocksManagerServiceBuilder()
                          .serverConfig(serverConfig)
                          .accessKeys(repo)
                          .build();

      const noPort = {params: {}};
      const res = {
        send: (httpCode) => {
          fail(
              `setPortForNewAccessKeys should have failed with 400 BadRequest, instead succeeded with code ${
                  httpCode}`);
        }
      };
      const next = (error) => {
        expect(error.statusCode).toEqual(400);
      };

      await service.setPortForNewAccessKeys(noPort, res, next);

      const nonNumericPort = {params: {port: 'abc'}};
      await service.setPortForNewAccessKeys(
        // tslint:disable-next-line: no-any
          (nonNumericPort as any) as {params: {port: number}}, res, next);

      responseProcessed = true;
      done();
    });
  });

  describe('removeAccessKey', () => {
    it('removes keys', async (done) => {
      const repo = getAccessKeyRepository();
      const service = new ShadowsocksManagerServiceBuilder().accessKeys(repo).build();
      const key1 = await repo.createNewAccessKey();
      const key2 = await repo.createNewAccessKey();
      const res = {
        send: (httpCode, data) => {
          expect(httpCode).toEqual(204);
          // expect that the only remaining key is the 2nd key we created.
          const keys = repo.listAccessKeys();
          expect(keys.length).toEqual(1);
          expect(keys[0].id === key2.id);
          responseProcessed = true;  // required for afterEach to pass.
        }
      };
      // remove the 1st key.
      service.removeAccessKey({params: {id: key1.id}}, res, done);
    });
    it('Remove returns a 500 when the repository throws an exception', async (done) => {
      const repo = getAccessKeyRepository();
      spyOn(repo, 'removeAccessKey').and.throwError('cannot write to disk');
      const service = new ShadowsocksManagerServiceBuilder().accessKeys(repo).build();
      const key = await createNewAccessKeyWithName(repo, 'keyName1');
      const res = {send: (httpCode, data) => {}};
      service.removeAccessKey({params: {id: key.id}}, res, (error) => {
        expect(error.statusCode).toEqual(500);
        responseProcessed = true;  // required for afterEach to pass.
        done();
      });
    });
  });

  describe('renameAccessKey', () => {
    it('renames keys', async (done) => {
      const repo = getAccessKeyRepository();
      const service = new ShadowsocksManagerServiceBuilder().accessKeys(repo).build();
      const OLD_NAME = 'oldName';
      const NEW_NAME = 'newName';

      const key = await createNewAccessKeyWithName(repo, OLD_NAME);
      expect(key.name === OLD_NAME);
      const res = {
        send: (httpCode, data) => {
          expect(httpCode).toEqual(204);
          expect(key.name === NEW_NAME);
          responseProcessed = true;  // required for afterEach to pass.
        }
      };
      service.renameAccessKey({params: {id: key.id, name: NEW_NAME}}, res, done);
    });
    it('Rename returns a 400 when the access key id is not a string', async (done) => {
      const repo = getAccessKeyRepository();
      const service = new ShadowsocksManagerServiceBuilder().accessKeys(repo).build();

      const key = await repo.createNewAccessKey();
      const res = {send: (httpCode, data) => {}};
      service.renameAccessKey({params: {id: 123}}, res, (error) => {
        expect(error.statusCode).toEqual(400);
        responseProcessed = true;  // required for afterEach to pass.
        done();
      });
    });
    it('Rename returns a 500 when the repository throws an exception', async (done) => {
      const repo = getAccessKeyRepository();
      spyOn(repo, 'renameAccessKey').and.throwError('cannot write to disk');
      const service = new ShadowsocksManagerServiceBuilder().accessKeys(repo).build();

      const key = await createNewAccessKeyWithName(repo, 'oldName');
      const res = {send: (httpCode, data) => {}};
      service.renameAccessKey({params: {id: key.id, name: 'newName'}}, res, (error) => {
        expect(error.statusCode).toEqual(500);
        responseProcessed = true;  // required for afterEach to pass.
        done();
      });
    });
  });

  describe('setAccessKeyDataLimit', () => {
    it('sets access key data limit', async (done) => {
      const repo = getAccessKeyRepository();
      const service = new ShadowsocksManagerServiceBuilder().accessKeys(repo).build();
      const key = await repo.createNewAccessKey();
      const limit = {bytes: 1000};
      const res = {send: (httpCode) => {
        expect(httpCode).toEqual(204);
        expect(key.dataLimit.bytes).toEqual(1000);
        responseProcessed = true;
        done();
      }};
      service.setAccessKeyDataLimit({params: {id: key.id, limit}}, res, () => {});
    });

    it('rejects negative numbers', async (done) => {
      const repo = getAccessKeyRepository();
      const service = new ShadowsocksManagerServiceBuilder().accessKeys(repo).build();
      const keyId = (await repo.createNewAccessKey()).id;
      const limit = {bytes: -1};
      service.setAccessKeyDataLimit({params: {id: keyId, limit}}, {send: () => {}}, (error) => {
        expect(error.statusCode).toEqual(400);
        responseProcessed = true;
        done();
      });
    });

    it('rejects non-numeric limits', async (done) => {
      const repo = getAccessKeyRepository();
      const service = new ShadowsocksManagerServiceBuilder().accessKeys(repo).build();
      const keyId = (await repo.createNewAccessKey()).id;
      const limit = {bytes: "1"};
      service.setAccessKeyDataLimit({params: {id: keyId, limit}}, {send: () => {}}, (error) => {
        expect(error.statusCode).toEqual(400);
        responseProcessed = true;
        done();
      });
    });

    it('rejects an empty request', async (done) => {
      const repo = getAccessKeyRepository();
      const service = new ShadowsocksManagerServiceBuilder().accessKeys(repo).build();
      const keyId = (await repo.createNewAccessKey()).id;
      const limit = {} as DataLimit;
      service.setAccessKeyDataLimit({params: {id: keyId, limit}}, {send: () => {}}, (error) => {
        expect(error.statusCode).toEqual(400);
        responseProcessed = true;
        done();
      });
    });

    it('rejects requests for nonexistent keys', async (done) => {
      const repo = getAccessKeyRepository();
      const service = new ShadowsocksManagerServiceBuilder().accessKeys(repo).build();
      await repo.createNewAccessKey();
      const limit: DataLimit = {bytes: 1000};
      service.setAccessKeyDataLimit({params: {id: "not an id", limit}}, {send: () => {}}, (error) => {
        expect(error.statusCode).toEqual(404);
        responseProcessed = true;
        done();
      });
    });
  });

  describe('removeAccessKeyDataLimit', () => {
    it('removes an access key data limit', async (done) => {
      const repo = getAccessKeyRepository();
      const service = new ShadowsocksManagerServiceBuilder().accessKeys(repo).build();
      const key = await repo.createNewAccessKey();
<<<<<<< HEAD
      key.dataLimit = {bytes: 1000};
=======
      repo.setAccessKeyDataLimit(key.id, {bytes: 1000});
      await repo.enforceAccessKeyDataLimits();
>>>>>>> e8d430a3
      const res = {send: (httpCode) => {
        expect(httpCode).toEqual(204);
        expect(key.dataLimit).toBeFalsy();
        responseProcessed = true;
        done();
      }};
      service.removeAccessKeyDataLimit({params: {id: key.id}}, res, () => {});
    });
    it('returns 404 for a nonexistent key', async (done) => {
      const repo = getAccessKeyRepository();
      const service = new ShadowsocksManagerServiceBuilder().accessKeys(repo).build();
      await repo.createNewAccessKey();
      service.removeAccessKeyDataLimit({params: {id: "not an id"}}, {send: () => {}}, (error) => {
        expect(error.statusCode).toEqual(404);
        responseProcessed = true;
        done();
      });
    });
  });

  describe('setDefaultDataLimit', () => {
    it('sets default data limit', async (done) => {
      const serverConfig = new InMemoryConfig({} as ServerConfigJson);
      const repo = getAccessKeyRepository();
      spyOn(repo, 'setDefaultDataLimit');
      const service = new ShadowsocksManagerServiceBuilder()
                          .serverConfig(serverConfig)
                          .accessKeys(repo)
                          .build();
      const limit = {bytes: 10000};
      const res = {
        send: (httpCode, data) => {
          expect(httpCode).toEqual(204);
          expect(serverConfig.data().accessKeyDataLimit).toEqual(limit);
          expect(repo.setDefaultDataLimit).toHaveBeenCalledWith(limit);
          service.getServer(
              {params: {}}, {
                send: (httpCode, data: ServerInfo) => {
                  expect(httpCode).toEqual(200);
                  expect(data.accessKeyDataLimit).toEqual(limit);
                  responseProcessed = true;  // required for afterEach to pass.
                }
              },
              done);
        }
      };
      service.setDefaultDataLimit({params: {limit}}, res, done);
    });
    it('returns 400 when limit is missing values', async (done) => {
      const repo = getAccessKeyRepository();
      const service = new ShadowsocksManagerServiceBuilder().accessKeys(repo).build();
      const accessKey = await repo.createNewAccessKey();
      const limit = {} as DataLimit;
      const res = {send: (httpCode, data) => {}};
      service.setDefaultDataLimit({params: {limit}}, res, (error) => {
        expect(error.statusCode).toEqual(400);
        responseProcessed = true;  // required for afterEach to pass.
        done();
      });
    });
    it('returns 400 when limit has negative values', async (done) => {
      const repo = getAccessKeyRepository();
      const service = new ShadowsocksManagerServiceBuilder().accessKeys(repo).build();
      const accessKey = await repo.createNewAccessKey();
      const limit = {bytes: -1};
      const res = {send: (httpCode, data) => {}};
      service.setDefaultDataLimit({params: {limit}}, res, (error) => {
        expect(error.statusCode).toEqual(400);
        responseProcessed = true;  // required for afterEach to pass.
        done();
      });
    });
    it('returns 500 when the repository throws an exception', async (done) => {
      const repo = getAccessKeyRepository();
      spyOn(repo, 'setDefaultDataLimit').and.throwError('cannot write to disk');
      const service = new ShadowsocksManagerServiceBuilder().accessKeys(repo).build();
      await repo.createNewAccessKey();
      const limit = {bytes: 10000};
      const res = {send: (httpCode, data) => {}};
      service.setDefaultDataLimit({params: {limit}}, res, (error) => {
        expect(error.statusCode).toEqual(500);
        responseProcessed = true;  // required for afterEach to pass.
        done();
      });
    });
  });

  describe('removeDefaultDataLimit', () => {
    it('clears default data limit', async (done) => {
      const limit = {bytes: 10000};
      const serverConfig = new InMemoryConfig({'accessKeyDataLimit': limit} as ServerConfigJson);
      const repo = getAccessKeyRepository();
      spyOn(repo, 'removeDefaultDataLimit').and.callThrough();
      const service = new ShadowsocksManagerServiceBuilder()
                          .serverConfig(serverConfig)
                          .accessKeys(repo)
                          .build();
      await repo.setDefaultDataLimit(limit);
      const res = {
        send: (httpCode, data) => {
          expect(httpCode).toEqual(204);
          expect(serverConfig.data().accessKeyDataLimit).toBeUndefined();
          expect(repo.removeDefaultDataLimit).toHaveBeenCalled();
          responseProcessed = true;  // required for afterEach to pass.
        }
      };
      service.removeDefaultDataLimit({params: {}}, res, done);
    });
    it('returns 500 when the repository throws an exception', async (done) => {
      const repo = getAccessKeyRepository();
      spyOn(repo, 'removeDefaultDataLimit').and.throwError('cannot write to disk');
      const service = new ShadowsocksManagerServiceBuilder().accessKeys(repo).build();
      const accessKey = await repo.createNewAccessKey();
      const res = {send: (httpCode, data) => {}};
      service.removeDefaultDataLimit({params: {id: accessKey.id}}, res, (error) => {
        expect(error.statusCode).toEqual(500);
        responseProcessed = true;  // required for afterEach to pass.
        done();
      });
    });
  });

  describe('getShareMetrics', () => {
    it('Returns value from sharedMetrics', (done) => {
      const sharedMetrics = fakeSharedMetricsReporter();
      sharedMetrics.startSharing();
      const service =
          new ShadowsocksManagerServiceBuilder().metricsPublisher(sharedMetrics).build();
      service.getShareMetrics(
          {params: {}}, {
            send: (httpCode, data: {metricsEnabled: boolean}) => {
              expect(httpCode).toEqual(200);
              expect(data.metricsEnabled).toEqual(true);
              responseProcessed = true;
            }
          },
          done);
    });
  });
  describe('setShareMetrics', () => {
    it('Sets value in the config', (done) => {
      const sharedMetrics = fakeSharedMetricsReporter();
      sharedMetrics.stopSharing();
      const service =
          new ShadowsocksManagerServiceBuilder().metricsPublisher(sharedMetrics).build();
      service.setShareMetrics(
          {params: {metricsEnabled: true}}, {
            send: (httpCode, _) => {
              expect(httpCode).toEqual(204);
              expect(sharedMetrics.isSharingEnabled()).toEqual(true);
              responseProcessed = true;
            }
          },
          done);
    });
  });
});

class ShadowsocksManagerServiceBuilder {
  private defaultServerName_ = 'default name';
  private serverConfig_: JsonConfig<ServerConfigJson> = null;
  private accessKeys_: AccessKeyRepository = null;
  private managerMetrics_: ManagerMetrics = null;
  private metricsPublisher_: SharedMetricsPublisher = null;

  defaultServerName(name: string): ShadowsocksManagerServiceBuilder {
    this.defaultServerName_ = name;
    return this;
  }

  serverConfig(config: JsonConfig<ServerConfigJson>): ShadowsocksManagerServiceBuilder {
    this.serverConfig_ = config;
    return this;
  }

  accessKeys(keys: AccessKeyRepository): ShadowsocksManagerServiceBuilder {
    this.accessKeys_ = keys;
    return this;
  }

  managerMetrics(metrics: ManagerMetrics): ShadowsocksManagerServiceBuilder {
    this.managerMetrics_ = metrics;
    return this;
  }

  metricsPublisher(publisher: SharedMetricsPublisher): ShadowsocksManagerServiceBuilder {
    this.metricsPublisher_ = publisher;
    return this;
  }

  build(): ShadowsocksManagerService {
    return new ShadowsocksManagerService(
        this.defaultServerName_, this.serverConfig_, this.accessKeys_, this.managerMetrics_,
        this.metricsPublisher_);
  }
}

async function createNewAccessKeyWithName(
    repo: AccessKeyRepository, name: string): Promise<AccessKey> {
  const accessKey = await repo.createNewAccessKey();
  try {
    repo.renameAccessKey(accessKey.id, name);
  } catch (e) {
    // Ignore; writing to disk is expected to fail in some of the tests.
  }
  return accessKey;
}

function fakeSharedMetricsReporter(): SharedMetricsPublisher {
  let sharing = false;
  return {
    startSharing() {
      sharing = true;
    },
    stopSharing() {
      sharing = false;
    },
    isSharingEnabled(): boolean {
      return sharing;
    }
  };
}

function getAccessKeyRepository(): ServerAccessKeyRepository {
  return new ServerAccessKeyRepository(
      OLD_PORT, 'hostname', new InMemoryConfig<AccessKeyConfigJson>({accessKeys: [], nextId: 0}),
      new FakeShadowsocksServer(), new FakePrometheusClient({}));
}<|MERGE_RESOLUTION|>--- conflicted
+++ resolved
@@ -578,12 +578,8 @@
       const repo = getAccessKeyRepository();
       const service = new ShadowsocksManagerServiceBuilder().accessKeys(repo).build();
       const key = await repo.createNewAccessKey();
-<<<<<<< HEAD
-      key.dataLimit = {bytes: 1000};
-=======
       repo.setAccessKeyDataLimit(key.id, {bytes: 1000});
       await repo.enforceAccessKeyDataLimits();
->>>>>>> e8d430a3
       const res = {send: (httpCode) => {
         expect(httpCode).toEqual(204);
         expect(key.dataLimit).toBeFalsy();
