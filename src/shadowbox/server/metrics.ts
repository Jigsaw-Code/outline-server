// Copyright 2018 The Outline Authors
//
// Licensed under the Apache License, Version 2.0 (the "License");
// you may not use this file except in compliance with the License.
// You may obtain a copy of the License at
//
//      http://www.apache.org/licenses/LICENSE-2.0
//
// Unless required by applicable law or agreed to in writing, software
// distributed under the License is distributed on an "AS IS" BASIS,
// WITHOUT WARRANTIES OR CONDITIONS OF ANY KIND, either express or implied.
// See the License for the specific language governing permissions and
// limitations under the License.

import * as events from 'events';
import * as fs from 'fs';
import * as url from 'url';

import * as file_read from '../infrastructure/file_read';
import * as follow_redirects from '../infrastructure/follow_redirects';
import * as ip_location from '../infrastructure/ip_location';
import {AccessKeyId} from '../model/access_key';
import {DataUsageByUser, LastHourMetricsReadyCallback, PerUserStats, Stats} from '../model/metrics';

import * as ip_util from './ip_util';

const MS_PER_HOUR = 60 * 60 * 1000;

interface PersistentStatsStoredData {
  // Serialized TransferStats object.
  transferStats: string;
  // Serialized ConnectionStats object.
  hourlyMetrics: string;
}

// Stats implementation which reads and writes state to a JSON file containing
// a PersistentStatsStoredData object.
export class PersistentStats implements Stats {
  private static readonly MAX_STATS_FILE_AGE_MS = 5000;
  private transferStats: TransferStats;
  private connectionStats: ConnectionStats;
  private dirty = false;
  private eventEmitter = new events.EventEmitter();
  private static readonly LAST_HOUR_METRICS_READY_EVENT = 'lastHourMetricsReady';

  constructor(private filename) {
    // Initialize stats from saved file, if available.
    const persistedStateObj = this.readStateFile();
    if (persistedStateObj) {
      this.transferStats = new TransferStats(persistedStateObj.transferStats);
      this.connectionStats = new ConnectionStats(persistedStateObj.hourlyMetrics);
    } else {
      this.transferStats = new TransferStats();
      this.connectionStats = new ConnectionStats();
    }

    // Set write interval.
    setInterval(this.writeStatsToFile.bind(this), PersistentStats.MAX_STATS_FILE_AGE_MS);

    // Set hourly metrics report interval
    setHourlyInterval(this.generateHourlyReport.bind(this));
  }

  public recordBytesTransferred(userId: AccessKeyId, metricsUserId: AccessKeyId, numBytes: number, ipAddresses: string[]) {
    // Pass the userId (sequence number) to transferStats as this data is returned to the Outline
    // manager which relies on the userId sequence number.
    this.transferStats.recordBytesTransferred(userId, numBytes);
    // Pass metricsUserId (uuid, rather than sequence number) to connectionStats
    // as these values may be reported to the Outline metrics server.
    this.connectionStats.recordBytesTransferred(metricsUserId, numBytes, ipAddresses);
    this.dirty = true;
  }

  public get30DayByteTransfer(): DataUsageByUser {
    return this.transferStats.get30DayByteTransfer();
  }

  public onLastHourMetricsReady(callback: LastHourMetricsReadyCallback) {
    this.eventEmitter.on(PersistentStats.LAST_HOUR_METRICS_READY_EVENT, callback);

    // Check if an hourly metrics report is already due (e.g. if server was shutdown over an
    // hour ago and just restarted).
    if (getHoursSinceDatetime(this.connectionStats.startDatetime) >= 1) {
      this.generateHourlyReport();
    }
  }

  private writeStatsToFile() {
    if (!this.dirty) {
      return;
    }

    const statsSerialized = JSON.stringify({
      transferStats: this.transferStats.serialize(),
      hourlyMetrics: this.connectionStats.serialize()
    });

    // Write to temporary file, then move that temporary file to the
    // persistent location, to avoid accidentally breaking the stats file.
    // Use *Sync calls for atomic operations, to guard against corrupting
    // these files.
    const tempFilename = `${this.filename}.${Date.now()}`;
    try {
      fs.writeFileSync(tempFilename, statsSerialized, {encoding: 'utf8'});
      fs.renameSync(tempFilename, this.filename);
      this.dirty = false;
    } catch (err) {
      console.error('error writing stats file ', err);
    }
  }

  private generateHourlyReport(): void {
    if (this.connectionStats.lastHourUserStats.size === 0) {
      // No connection stats to report.
      return;
    }

    this.eventEmitter.emit(
        PersistentStats.LAST_HOUR_METRICS_READY_EVENT,
        this.connectionStats.startDatetime,
        new Date(),  // endDatetime is the current date and time.
        this.connectionStats.lastHourUserStats);

    // Reset connection stats to begin recording the next hour.
    this.connectionStats.reset();

    // Update hasChange so we know to persist stats.
    this.dirty = true;
  }

  private readStateFile(): PersistentStatsStoredData {
    const text = file_read.readFileIfExists(this.filename);
    if (!text) {
      return null;
    }
    try {
      return JSON.parse(text);
    } catch (e) {
      return null;
    }
  }
}

// TransferStats keeps track of the number of bytes transferred per user, per day.
class TransferStats {
  // Key is a string in the form "userId-dateInYYYYMMDD", e.g. "3-20170726".
  private dailyUserBytesTransferred: Map<string, number>;
  // Set of all User IDs for whom we have transfer stats.
  private userIdSet: Set<AccessKeyId>;

  constructor(serializedObject?: {}) {
    if (serializedObject) {
      this.deserialize(serializedObject);
    } else {
      this.dailyUserBytesTransferred = new Map();
      this.userIdSet = new Set();
    }
  }

  public recordBytesTransferred(userId: AccessKeyId, numBytes: number) {
    this.userIdSet.add(userId);

    const d = new Date();
    const oldTotal = this.getBytes(userId, d);
    const newTotal = oldTotal + numBytes;
    this.dailyUserBytesTransferred.set(this.getKey(userId, d), newTotal);
  }

  public get30DayByteTransfer(): DataUsageByUser {
    const bytesTransferredByUserId = {};
    for (let i = 0; i < 30; ++i) {
      // Get Date from i days ago.
      const d = new Date();
      d.setDate(d.getDate() - i);

      // Get transfer per userId and total
      for (const userId of this.userIdSet) {
        if (!bytesTransferredByUserId[userId]) {
          bytesTransferredByUserId[userId] = 0;
        }
        const numBytes = this.getBytes(userId, d);
        bytesTransferredByUserId[userId] += numBytes;
      }
    }
    return {bytesTransferredByUserId};
  }

  // Returns the state of this object, e.g.
  // {"dailyUserBytesTransferred":[["0-20170816",100],["1-20170816",100]],"userIdSet":["0","1"]}
  public serialize(): {} {
    return {
      // Use [...] operator to serialize Map and Set objects to JSON.
      dailyUserBytesTransferred: [...this.dailyUserBytesTransferred],
      userIdSet: [...this.userIdSet]
    };
  }

  private deserialize(serializedObject: {}) {
    this.dailyUserBytesTransferred = new Map(serializedObject['dailyUserBytesTransferred']);
    this.userIdSet = new Set(serializedObject['userIdSet']);
  }

  private getBytes(userId: AccessKeyId, d: Date) {
    const key = this.getKey(userId, d);
    return this.dailyUserBytesTransferred.get(key) || 0;
  }

  private getKey(userId: AccessKeyId, d: Date) {
    const yyyymmdd = d.toISOString().substr(0, 'YYYY-MM-DD'.length).replace(/-/g, '');
    return `${userId}-${yyyymmdd}`;
  }
}

// Keeps track of the connection stats per user, sine the startDatetime.
class ConnectionStats {
  // Date+time at which we started recording connection stats, e.g.
  // in case this object is constructed from data written to disk.
  public startDatetime: Date;

  // Map from the metrics AccessKeyId to stats (bytes transferred, IP addresses).
  public lastHourUserStats: Map<AccessKeyId, PerUserStats>;

  constructor(serializedObject?: {}) {
    if (serializedObject) {
      this.deserialize(serializedObject);
    } else {
      this.startDatetime = new Date();
      this.lastHourUserStats = new Map();
    }
  }

  // CONSIDER: accepting hashedIpAddresses, which can be persisted to disk
  // and reported to the metrics server (to approximate number of devices per userId).
  public recordBytesTransferred(userId: AccessKeyId, numBytes: number, ipAddresses: string[]) {
    const perUserStats = this.lastHourUserStats.get(userId) ||
        {bytesTransferred: 0, anonymizedIpAddresses: new Set<string>()};
    perUserStats.bytesTransferred += numBytes;
    const anonymizedIpAddresses = getAnonymizedAndDedupedIpAddresses(ipAddresses);
    for (const ip of anonymizedIpAddresses) {
      perUserStats.anonymizedIpAddresses.add(ip);
    }
    this.lastHourUserStats.set(userId, perUserStats);
  }

  public reset(): void {
    this.lastHourUserStats = new Map<AccessKeyId, PerUserStats>();
    this.startDatetime = new Date();
  }

  // Returns the state of this object, e.g.
  // {"startTimestamp":1502896650353,"lastHourUserStatsObj":{"0":{"bytesTransferred":100,"anonymizedIpAddresses":["2620:0:1003:0:0:0:0:0","5.2.79.0"]}}}
  public serialize(): {} {
    // lastHourUserStats is a Map containing Set structures.  Convert to an object
    // with array values.
    const lastHourUserStatsObj = {};
    this.lastHourUserStats.forEach((perUserStats, userId) => {
      lastHourUserStatsObj[userId] = {
        bytesTransferred: perUserStats.bytesTransferred,
        anonymizedIpAddresses: [...perUserStats.anonymizedIpAddresses]
      };
    });
    return {
      startTimestamp: this.startDatetime.getTime(),
      lastHourUserStatsObj
    };
  }

  private deserialize(serializedObject: {}) {
    // Convert type of lastHourUserStatsObj from Object containing Arrays to
    // Map containing Sets.
    const lastHourUserStatsMap = new Map<AccessKeyId, PerUserStats>();
    Object.keys(serializedObject['lastHourUserStatsObj']).map((userId) => {
      const perUserStatsObj = serializedObject['lastHourUserStatsObj'][userId];
      lastHourUserStatsMap.set(userId, {
        bytesTransferred: perUserStatsObj.bytesTransferred,
        anonymizedIpAddresses: new Set(perUserStatsObj.anonymizedIpAddresses)
      });
    });

    this.startDatetime = new Date(serializedObject['startTimestamp']);
    this.lastHourUserStats = lastHourUserStatsMap;
  }
}

export function getHourlyServerMetricsReport(
    serverId: string, startDatetime: Date, endDatetime: Date,
    lastHourUserStats: Map<AccessKeyId, PerUserStats>,
<<<<<<< HEAD
    ipLocationService: ip_util.IpLocationService): Promise<HourlyServerMetricsReport|null> {
=======
    ipLocationService: ip_location.IpLocationService): Promise<HourlyServerMetricsReport|null> {
>>>>>>> d8049459
  if (lastHourUserStats.size === 0) {
    // Stats are empty, no need to post a report
    return Promise.resolve(null);
  }
  // convert lastHourUserStats to an array HourlyUserMetricsReport
  const userReportPromises = [];
  lastHourUserStats.forEach((perUserStats, userId) => {
    userReportPromises.push(getHourlyUserMetricsReport(userId, perUserStats, ipLocationService));
  });
  return Promise.all(userReportPromises).then((userReports: HourlyUserMetricsReport[]) => {
    // Remove any userReports containing sanctioned countries, and return
    // null if no reports remain with un-sanctioned countries.
    userReports = getWithoutSanctionedReports(userReports);
    if (userReports.length === 0) {
      return null;
    }
    return {
      serverId,
      startUtcMs: startDatetime.getTime(),
      endUtcMs: endDatetime.getTime(),
      userReports
    };
  });
}

export function postHourlyServerMetricsReports(report: HourlyServerMetricsReport,
    metricsUrl: string) {
  const options = {
    url: metricsUrl,
    headers: {'Content-Type': 'application/json'},
    method: 'POST',
    body: JSON.stringify(report)
  };
  console.info('Posting metrics: ' + JSON.stringify(options));
  return follow_redirects.requestFollowRedirectsWithSameMethodAndBody(options, (error, response, body) => {
    if (error) {
      console.error('Error posting metrics: ', error);
      return;
    }
    console.info('Metrics server responded with status ' + response.statusCode);
  });
}

function setHourlyInterval(callback: Function) {
  const msUntilNextHour = MS_PER_HOUR - (Date.now() % MS_PER_HOUR);
  setTimeout(() => {
      setInterval(callback, MS_PER_HOUR);
      callback();
  }, msUntilNextHour);
}

// Returns the floating-point number of hours passed since the specified date.
function getHoursSinceDatetime(d: Date): number {
  const deltaMs = Date.now() - d.getTime();
  return deltaMs / (MS_PER_HOUR);
}

interface HourlyServerMetricsReport {
  serverId: string;
  startUtcMs: number;
  endUtcMs: number;
  userReports: HourlyUserMetricsReport[];
}

interface HourlyUserMetricsReport {
  userId: string;
  countries: string[];
  bytesTransferred: number;
}

function getHourlyUserMetricsReport(
    userId: AccessKeyId, perUserStats: PerUserStats,
<<<<<<< HEAD
    ipLocationService: ip_util.IpLocationService): Promise<HourlyUserMetricsReport> {
=======
    ipLocationService: ip_location.IpLocationService): Promise<HourlyUserMetricsReport> {
>>>>>>> d8049459
  const countryPromises = [];
  for (const ip of perUserStats.anonymizedIpAddresses) {
    const countryPromise = ipLocationService.countryForIp(ip).catch((e) => {
      console.warn('Failed countryForIp call: ', e);
      return 'ERROR';
    });
    countryPromises.push(countryPromise);
  }
  return Promise.all(countryPromises).then((countries: string[]) => {
    return {
      userId,
      bytesTransferred: perUserStats.bytesTransferred,
      countries: getWithoutDuplicates(countries)
    };
  });
}

function getAnonymizedAndDedupedIpAddresses(ipAddresses: string[]): Set<string> {
  const s = new Set<string>();
  for (const ip of ipAddresses) {
    try {
      s.add(ip_util.anonymizeIp(ip));
    } catch (err) {
      console.error('error anonymizing IP address: ' + ip + ', ' + err);
    }
  }
  return s;
}

// Return an array with the duplicate elements removed.
function getWithoutDuplicates<T>(a: T[]): T[] {
  return [...new Set(a)];
}

function getWithoutSanctionedReports(userReports: HourlyUserMetricsReport[]): HourlyUserMetricsReport[] {
  const sanctionedCountries = ['CU', 'IR', 'KP', 'SY'];
  const filteredReports = [];
  for (const userReport of userReports) {
    userReport.countries = userReport.countries.filter((country) => {
      return sanctionedCountries.indexOf(country) === -1;
    });
    if (userReport.countries.length > 0) {
      filteredReports.push(userReport);
    }
  }
  return filteredReports;
}<|MERGE_RESOLUTION|>--- conflicted
+++ resolved
@@ -285,11 +285,7 @@
 export function getHourlyServerMetricsReport(
     serverId: string, startDatetime: Date, endDatetime: Date,
     lastHourUserStats: Map<AccessKeyId, PerUserStats>,
-<<<<<<< HEAD
-    ipLocationService: ip_util.IpLocationService): Promise<HourlyServerMetricsReport|null> {
-=======
     ipLocationService: ip_location.IpLocationService): Promise<HourlyServerMetricsReport|null> {
->>>>>>> d8049459
   if (lastHourUserStats.size === 0) {
     // Stats are empty, no need to post a report
     return Promise.resolve(null);
@@ -362,11 +358,7 @@
 
 function getHourlyUserMetricsReport(
     userId: AccessKeyId, perUserStats: PerUserStats,
-<<<<<<< HEAD
-    ipLocationService: ip_util.IpLocationService): Promise<HourlyUserMetricsReport> {
-=======
     ipLocationService: ip_location.IpLocationService): Promise<HourlyUserMetricsReport> {
->>>>>>> d8049459
   const countryPromises = [];
   for (const ip of perUserStats.anonymizedIpAddresses) {
     const countryPromise = ipLocationService.countryForIp(ip).catch((e) => {
