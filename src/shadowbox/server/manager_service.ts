--- conflicted
+++ resolved
@@ -28,11 +28,7 @@
 import {SharedMetricsPublisher} from './shared_metrics';
 
 // Creates a AccessKey response.
-<<<<<<< HEAD
-function accessKeyResponseJson(accessKey: AccessKey) {
-=======
 function accessKeyToApiJson(accessKey: AccessKey) {
->>>>>>> e8d430a3
   return {
     // The unique identifier of this access key.
     id: accessKey.id,
@@ -48,12 +44,8 @@
       port: accessKey.proxyParams.portNumber,
       method: accessKey.proxyParams.encryptionMethod,
       password: accessKey.proxyParams.password,
-<<<<<<< HEAD
       outline: 1,
       dataLimit: accessKey.dataLimit
-=======
-      outline: 1
->>>>>>> e8d430a3
     }))
   };
 }
@@ -226,11 +218,7 @@
     logging.debug(`listAccessKeys request ${JSON.stringify(req.params)}`);
     const response = {accessKeys: []};
     for (const accessKey of this.accessKeys.listAccessKeys()) {
-<<<<<<< HEAD
-      response.accessKeys.push(accessKeyResponseJson(accessKey));
-=======
       response.accessKeys.push(accessKeyToApiJson(accessKey));
->>>>>>> e8d430a3
     }
     logging.debug(`listAccessKeys response ${JSON.stringify(response)}`);
     res.send(HttpSuccess.OK, response);
@@ -242,11 +230,7 @@
     try {
       logging.debug(`createNewAccessKey request ${JSON.stringify(req.params)}`);
       this.accessKeys.createNewAccessKey().then((accessKey) => {
-<<<<<<< HEAD
-        const accessKeyJson = accessKeyResponseJson(accessKey);
-=======
         const accessKeyJson = accessKeyToApiJson(accessKey);
->>>>>>> e8d430a3
         res.send(201, accessKeyJson);
         logging.debug(`createNewAccessKey response ${JSON.stringify(accessKeyJson)}`);
         return next();
@@ -337,13 +321,9 @@
       logging.debug(`setAccessKeyDataLimit request ${JSON.stringify(req.params)}`);
       const accessKeyId = validateAccessKeyId(req.params.id);
       const limit = validateDataLimit(req.params.limit);
-<<<<<<< HEAD
-      await this.accessKeys.setAccessKeyDataLimit(accessKeyId, limit);
-=======
       // Enforcement is done asynchronously in the proxy server.  This is transparent to the manager
       // so this doesn't introduce any race conditions between the server and UI.
       this.accessKeys.setAccessKeyDataLimit(accessKeyId, limit);
->>>>>>> e8d430a3
       res.send(HttpSuccess.NO_CONTENT);
       return next();
     } catch(error) {
@@ -359,13 +339,9 @@
     try {
       logging.debug(`removeAccessKeyDataLimit request ${JSON.stringify(req.params)}`);
       const accessKeyId = validateAccessKeyId(req.params.id);
-<<<<<<< HEAD
-      await this.accessKeys.removeAccessKeyDataLimit(accessKeyId);
-=======
       // Enforcement is done asynchronously in the proxy server.  This is transparent to the manager
       // so this doesn't introduce any race conditions between the server and UI.
       this.accessKeys.removeAccessKeyDataLimit(accessKeyId);
->>>>>>> e8d430a3
       res.send(HttpSuccess.NO_CONTENT);
       return next();
     } catch(error) {
@@ -381,11 +357,8 @@
     try {
       logging.debug(`setDefaultDataLimit request ${JSON.stringify(req.params)}`);
       const limit = validateDataLimit(req.params.limit);
-<<<<<<< HEAD
-=======
       // Enforcement is done asynchronously in the proxy server.  This is transparent to the manager
       // so this doesn't introduce any race conditions between the server and UI.
->>>>>>> e8d430a3
       this.accessKeys.setDefaultDataLimit(limit);
       this.serverConfig.data().accessKeyDataLimit = limit;
       this.serverConfig.write();
@@ -403,13 +376,9 @@
   public async removeDefaultDataLimit(req: RequestType, res: ResponseType, next: restify.Next) {
     try {
       logging.debug(`removeDefaultDataLimit request ${JSON.stringify(req.params)}`);
-<<<<<<< HEAD
-      await this.accessKeys.removeDefaultDataLimit();
-=======
       // Enforcement is done asynchronously in the proxy server.  This is transparent to the manager
       // so this doesn't introduce any race conditions between the server and UI.
       this.accessKeys.removeDefaultDataLimit();
->>>>>>> e8d430a3
       delete this.serverConfig.data().accessKeyDataLimit;
       this.serverConfig.write();
       res.send(HttpSuccess.NO_CONTENT);
