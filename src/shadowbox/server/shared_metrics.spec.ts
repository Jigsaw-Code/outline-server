// Copyright 2018 The Outline Authors
//
// Licensed under the Apache License, Version 2.0 (the "License");
// you may not use this file except in compliance with the License.
// You may obtain a copy of the License at
//
//      http://www.apache.org/licenses/LICENSE-2.0
//
// Unless required by applicable law or agreed to in writing, software
// distributed under the License is distributed on an "AS IS" BASIS,
// WITHOUT WARRANTIES OR CONDITIONS OF ANY KIND, either express or implied.
// See the License for the specific language governing permissions and
// limitations under the License.

import {ManualClock} from '../infrastructure/clock';
import {InMemoryConfig} from '../infrastructure/json_config';
import {DataLimit} from '../model/access_key';
import * as version from './version';
import {AccessKeyConfigJson} from './server_access_key';

import {ServerConfigJson} from './server_config';
import {
  ReportedUsage,
  DailyFeatureMetricsReportJson,
  HourlyServerMetricsReportJson,
  MetricsCollectorClient,
  OutlineSharedMetricsPublisher,
  UsageMetrics,
} from './shared_metrics';

describe('OutlineSharedMetricsPublisher', () => {
  describe('Enable/Disable', () => {
    it('Mirrors config', () => {
      const serverConfig = new InMemoryConfig<ServerConfigJson>({});

      const publisher = new OutlineSharedMetricsPublisher(
        new ManualClock(),
        serverConfig,
        null,
        null,
        null
      );
      expect(publisher.isSharingEnabled()).toBeFalsy();

      publisher.startSharing();
      expect(publisher.isSharingEnabled()).toBeTruthy();
      expect(serverConfig.mostRecentWrite.metricsEnabled).toBeTruthy();

      publisher.stopSharing();
      expect(publisher.isSharingEnabled()).toBeFalsy();
      expect(serverConfig.mostRecentWrite.metricsEnabled).toBeFalsy();
    });
    it('Reads from config', () => {
      const serverConfig = new InMemoryConfig<ServerConfigJson>({metricsEnabled: true});
      const publisher = new OutlineSharedMetricsPublisher(
        new ManualClock(),
        serverConfig,
        null,
        null,
        null
      );
      expect(publisher.isSharingEnabled()).toBeTruthy();
    });
  });
  describe('Metrics Reporting', () => {
    it('reports server usage metrics correctly', async () => {
      const clock = new ManualClock();
      let startTime = clock.nowMs;
      const serverConfig = new InMemoryConfig<ServerConfigJson>({serverId: 'server-id'});
      const usageMetrics = new ManualUsageMetrics();
      const metricsCollector = new FakeMetricsCollector();
      const publisher = new OutlineSharedMetricsPublisher(
        clock,
        serverConfig,
        null,
        usageMetrics,
        metricsCollector
      );

      publisher.startSharing();
<<<<<<< HEAD
      usageMetrics.locationUsage = [
        {country: 'AA', inboundBytes: 11, tunnelTimeSec: 99},
        {country: 'BB', inboundBytes: 11, tunnelTimeSec: 88},
        {country: 'CC', inboundBytes: 22, tunnelTimeSec: 77},
        {country: 'AA', inboundBytes: 33, tunnelTimeSec: 66},
        {country: 'DD', inboundBytes: 33, tunnelTimeSec: 55},
=======
      usageMetrics.reportedUsage = [
        {country: 'AA', inboundBytes: 11},
        {country: 'BB', inboundBytes: 11},
        {country: 'CC', inboundBytes: 22},
        {country: 'AA', inboundBytes: 33},
        {country: 'DD', inboundBytes: 33},
>>>>>>> 540b1e01
      ];

      clock.nowMs += 60 * 60 * 1000;
      await clock.runCallbacks();
      expect(metricsCollector.collectedServerUsageReport).toEqual({
        serverId: 'server-id',
        startUtcMs: startTime,
        endUtcMs: clock.nowMs,
        userReports: [
          {bytesTransferred: 11, countries: ['AA'], tunnelTimeSec: 99},
          {bytesTransferred: 11, countries: ['BB'], tunnelTimeSec: 88},
          {bytesTransferred: 22, countries: ['CC'], tunnelTimeSec: 77},
          {bytesTransferred: 33, countries: ['AA'], tunnelTimeSec: 66},
          {bytesTransferred: 33, countries: ['DD'], tunnelTimeSec: 55},
        ],
      });

      startTime = clock.nowMs;
<<<<<<< HEAD
      usageMetrics.locationUsage = [
        {country: 'EE', inboundBytes: 44, tunnelTimeSec: 11},
        {country: 'FF', inboundBytes: 55, tunnelTimeSec: 22},
=======
      usageMetrics.reportedUsage = [
        {country: 'EE', inboundBytes: 44},
        {country: 'FF', inboundBytes: 55},
>>>>>>> 540b1e01
      ];

      clock.nowMs += 60 * 60 * 1000;
      await clock.runCallbacks();
      expect(metricsCollector.collectedServerUsageReport).toEqual({
        serverId: 'server-id',
        startUtcMs: startTime,
        endUtcMs: clock.nowMs,
        userReports: [
          {bytesTransferred: 44, countries: ['EE'], tunnelTimeSec: 11},
          {bytesTransferred: 55, countries: ['FF'], tunnelTimeSec: 22},
        ],
      });

      publisher.stopSharing();
    });

    it('reports ASN metrics correctly', async () => {
      const clock = new ManualClock();
      const serverConfig = new InMemoryConfig<ServerConfigJson>({serverId: 'server-id'});
      const usageMetrics = new ManualUsageMetrics();
      const metricsCollector = new FakeMetricsCollector();
      const publisher = new OutlineSharedMetricsPublisher(
        clock,
        serverConfig,
        null,
        usageMetrics,
        metricsCollector
      );
      publisher.startSharing();

<<<<<<< HEAD
      usageMetrics.locationUsage = [
        {country: 'DD', inboundBytes: 44, tunnelTimeSec: 11, asn: 999},
        {country: 'EE', inboundBytes: 55, tunnelTimeSec: 22},
=======
      usageMetrics.reportedUsage = [
        {country: 'DD', asn: 999, inboundBytes: 44},
        {country: 'EE', inboundBytes: 55},
>>>>>>> 540b1e01
      ];
      clock.nowMs += 60 * 60 * 1000;
      await clock.runCallbacks();

      expect(metricsCollector.collectedServerUsageReport.userReports).toEqual([
        {bytesTransferred: 44, tunnelTimeSec: 11, countries: ['DD'], asn: 999},
        {bytesTransferred: 55, tunnelTimeSec: 22, countries: ['EE']},
      ]);
      publisher.stopSharing();
    });

    it('reports different ASNs in the same country correctly', async () => {
      const clock = new ManualClock();
      const serverConfig = new InMemoryConfig<ServerConfigJson>({serverId: 'server-id'});
      const usageMetrics = new ManualUsageMetrics();
      const metricsCollector = new FakeMetricsCollector();
      const publisher = new OutlineSharedMetricsPublisher(
        clock,
        serverConfig,
        null,
        usageMetrics,
        metricsCollector
      );
      publisher.startSharing();

      usageMetrics.reportedUsage = [
        {country: 'DD', asn: 999, inboundBytes: 44},
        {country: 'DD', asn: 888, inboundBytes: 55},
      ];
      clock.nowMs += 60 * 60 * 1000;
      await clock.runCallbacks();

      expect(metricsCollector.collectedServerUsageReport.userReports).toEqual([
        {bytesTransferred: 44, countries: ['DD'], asn: 999},
        {bytesTransferred: 55, countries: ['DD'], asn: 888},
      ]);
      publisher.stopSharing();
    });

    it('reports the same ASNs across different countries correctly', async () => {
      const clock = new ManualClock();
      const serverConfig = new InMemoryConfig<ServerConfigJson>({serverId: 'server-id'});
      const usageMetrics = new ManualUsageMetrics();
      const metricsCollector = new FakeMetricsCollector();
      const publisher = new OutlineSharedMetricsPublisher(
        clock,
        serverConfig,
        null,
        usageMetrics,
        metricsCollector
      );
      publisher.startSharing();

      usageMetrics.reportedUsage = [
        {country: 'DD', asn: 999, inboundBytes: 44},
        {country: 'EE', asn: 999, inboundBytes: 66},
      ];
      clock.nowMs += 60 * 60 * 1000;
      await clock.runCallbacks();

      expect(metricsCollector.collectedServerUsageReport.userReports).toEqual([
        {bytesTransferred: 44, countries: ['DD'], asn: 999},
        {bytesTransferred: 66, countries: ['EE'], asn: 999},
      ]);
      publisher.stopSharing();
    });

    it('ignores sanctioned countries', async () => {
      const clock = new ManualClock();
      const startTime = clock.nowMs;
      const serverConfig = new InMemoryConfig<ServerConfigJson>({serverId: 'server-id'});
      const usageMetrics = new ManualUsageMetrics();
      const metricsCollector = new FakeMetricsCollector();
      const publisher = new OutlineSharedMetricsPublisher(
        clock,
        serverConfig,
        null,
        usageMetrics,
        metricsCollector
      );

      publisher.startSharing();
<<<<<<< HEAD
      usageMetrics.locationUsage = [
        {country: 'AA', tunnelTimeSec: 99, inboundBytes: 11},
        {country: 'SY', tunnelTimeSec: 88, inboundBytes: 11},
        {country: 'CC', tunnelTimeSec: 77, inboundBytes: 22},
        {country: 'AA', tunnelTimeSec: 66, inboundBytes: 33},
        {country: 'DD', tunnelTimeSec: 55, inboundBytes: 33},
=======
      usageMetrics.reportedUsage = [
        {country: 'AA', inboundBytes: 11},
        {country: 'SY', inboundBytes: 11},
        {country: 'CC', inboundBytes: 22},
        {country: 'AA', inboundBytes: 33},
        {country: 'DD', inboundBytes: 33},
>>>>>>> 540b1e01
      ];

      clock.nowMs += 60 * 60 * 1000;
      await clock.runCallbacks();
      expect(metricsCollector.collectedServerUsageReport).toEqual({
        serverId: 'server-id',
        startUtcMs: startTime,
        endUtcMs: clock.nowMs,
        userReports: [
          {bytesTransferred: 11, tunnelTimeSec: 99, countries: ['AA']},
          {bytesTransferred: 22, tunnelTimeSec: 77, countries: ['CC']},
          {bytesTransferred: 33, tunnelTimeSec: 66, countries: ['AA']},
          {bytesTransferred: 33, tunnelTimeSec: 55, countries: ['DD']},
        ],
      });
      publisher.stopSharing();
    });
  });
  it('reports feature metrics correctly', async () => {
    const clock = new ManualClock();
    let timestamp = clock.nowMs;
    const serverConfig = new InMemoryConfig<ServerConfigJson>({
      serverId: 'server-id',
      accessKeyDataLimit: {bytes: 123},
    });
    let keyId = 0;
    const makeKeyJson = (dataLimit?: DataLimit) => {
      return {
        id: (keyId++).toString(),
        name: 'name',
        password: 'pass',
        port: 12345,
        dataLimit,
      };
    };
    const keyConfig = new InMemoryConfig<AccessKeyConfigJson>({
      accessKeys: [makeKeyJson({bytes: 2}), makeKeyJson()],
    });
    const metricsCollector = new FakeMetricsCollector();
    const publisher = new OutlineSharedMetricsPublisher(
      clock,
      serverConfig,
      keyConfig,
      new ManualUsageMetrics(),
      metricsCollector
    );

    publisher.startSharing();
    await clock.runCallbacks();
    expect(metricsCollector.collectedFeatureMetricsReport).toEqual({
      serverId: 'server-id',
      serverVersion: version.getPackageVersion(),
      timestampUtcMs: timestamp,
      dataLimit: {
        enabled: true,
        perKeyLimitCount: 1,
      },
    });
    clock.nowMs += 24 * 60 * 60 * 1000;
    timestamp = clock.nowMs;

    delete serverConfig.data().accessKeyDataLimit;
    await clock.runCallbacks();
    expect(metricsCollector.collectedFeatureMetricsReport).toEqual({
      serverId: 'server-id',
      serverVersion: version.getPackageVersion(),
      timestampUtcMs: timestamp,
      dataLimit: {
        enabled: false,
        perKeyLimitCount: 1,
      },
    });

    clock.nowMs += 24 * 60 * 60 * 1000;
    delete keyConfig.data().accessKeys[0].dataLimit;
    await clock.runCallbacks();
    expect(metricsCollector.collectedFeatureMetricsReport.dataLimit.perKeyLimitCount).toEqual(0);
  });
  it('does not report metrics when sharing is disabled', async () => {
    const clock = new ManualClock();
    const serverConfig = new InMemoryConfig<ServerConfigJson>({
      serverId: 'server-id',
      metricsEnabled: false,
    });
    const metricsCollector = new FakeMetricsCollector();
    spyOn(metricsCollector, 'collectServerUsageMetrics').and.callThrough();
    spyOn(metricsCollector, 'collectFeatureMetrics').and.callThrough();
    new OutlineSharedMetricsPublisher(
      clock,
      serverConfig,
      new InMemoryConfig<AccessKeyConfigJson>({}),
      new ManualUsageMetrics(),
      metricsCollector
    );

    await clock.runCallbacks();
    expect(metricsCollector.collectServerUsageMetrics).not.toHaveBeenCalled();
    expect(metricsCollector.collectFeatureMetrics).not.toHaveBeenCalled();
  });
});

class FakeMetricsCollector implements MetricsCollectorClient {
  collectedServerUsageReport: HourlyServerMetricsReportJson;
  collectedFeatureMetricsReport: DailyFeatureMetricsReportJson;

  async collectServerUsageMetrics(report) {
    this.collectedServerUsageReport = report;
  }

  async collectFeatureMetrics(report) {
    this.collectedFeatureMetricsReport = report;
  }
}

class ManualUsageMetrics implements UsageMetrics {
  reportedUsage = [] as ReportedUsage[];

  getReportedUsage(): Promise<ReportedUsage[]> {
    return Promise.resolve(this.reportedUsage);
  }

  reset() {
    this.reportedUsage = [] as ReportedUsage[];
  }
}<|MERGE_RESOLUTION|>--- conflicted
+++ resolved
@@ -78,21 +78,12 @@
       );
 
       publisher.startSharing();
-<<<<<<< HEAD
-      usageMetrics.locationUsage = [
+      usageMetrics.reportedUsage = [
         {country: 'AA', inboundBytes: 11, tunnelTimeSec: 99},
         {country: 'BB', inboundBytes: 11, tunnelTimeSec: 88},
         {country: 'CC', inboundBytes: 22, tunnelTimeSec: 77},
         {country: 'AA', inboundBytes: 33, tunnelTimeSec: 66},
         {country: 'DD', inboundBytes: 33, tunnelTimeSec: 55},
-=======
-      usageMetrics.reportedUsage = [
-        {country: 'AA', inboundBytes: 11},
-        {country: 'BB', inboundBytes: 11},
-        {country: 'CC', inboundBytes: 22},
-        {country: 'AA', inboundBytes: 33},
-        {country: 'DD', inboundBytes: 33},
->>>>>>> 540b1e01
       ];
 
       clock.nowMs += 60 * 60 * 1000;
@@ -111,15 +102,9 @@
       });
 
       startTime = clock.nowMs;
-<<<<<<< HEAD
-      usageMetrics.locationUsage = [
+      usageMetrics.reportedUsage = [
         {country: 'EE', inboundBytes: 44, tunnelTimeSec: 11},
         {country: 'FF', inboundBytes: 55, tunnelTimeSec: 22},
-=======
-      usageMetrics.reportedUsage = [
-        {country: 'EE', inboundBytes: 44},
-        {country: 'FF', inboundBytes: 55},
->>>>>>> 540b1e01
       ];
 
       clock.nowMs += 60 * 60 * 1000;
@@ -151,15 +136,9 @@
       );
       publisher.startSharing();
 
-<<<<<<< HEAD
-      usageMetrics.locationUsage = [
+      usageMetrics.reportedUsage = [
         {country: 'DD', inboundBytes: 44, tunnelTimeSec: 11, asn: 999},
         {country: 'EE', inboundBytes: 55, tunnelTimeSec: 22},
-=======
-      usageMetrics.reportedUsage = [
-        {country: 'DD', asn: 999, inboundBytes: 44},
-        {country: 'EE', inboundBytes: 55},
->>>>>>> 540b1e01
       ];
       clock.nowMs += 60 * 60 * 1000;
       await clock.runCallbacks();
@@ -186,15 +165,15 @@
       publisher.startSharing();
 
       usageMetrics.reportedUsage = [
-        {country: 'DD', asn: 999, inboundBytes: 44},
-        {country: 'DD', asn: 888, inboundBytes: 55},
+        {country: 'DD', asn: 999, tunnelTimeSec: 11, inboundBytes: 44},
+        {country: 'DD', asn: 888, tunnelTimeSec: 22, inboundBytes: 55},
       ];
       clock.nowMs += 60 * 60 * 1000;
       await clock.runCallbacks();
 
       expect(metricsCollector.collectedServerUsageReport.userReports).toEqual([
-        {bytesTransferred: 44, countries: ['DD'], asn: 999},
-        {bytesTransferred: 55, countries: ['DD'], asn: 888},
+        {bytesTransferred: 44, tunnelTimeSec: 11, countries: ['DD'], asn: 999},
+        {bytesTransferred: 55, tunnelTimeSec: 22, countries: ['DD'], asn: 888},
       ]);
       publisher.stopSharing();
     });
@@ -214,15 +193,15 @@
       publisher.startSharing();
 
       usageMetrics.reportedUsage = [
-        {country: 'DD', asn: 999, inboundBytes: 44},
-        {country: 'EE', asn: 999, inboundBytes: 66},
+        {country: 'DD', asn: 999, tunnelTimeSec: 11, inboundBytes: 44},
+        {country: 'EE', asn: 999, tunnelTimeSec: 22, inboundBytes: 55},
       ];
       clock.nowMs += 60 * 60 * 1000;
       await clock.runCallbacks();
 
       expect(metricsCollector.collectedServerUsageReport.userReports).toEqual([
-        {bytesTransferred: 44, countries: ['DD'], asn: 999},
-        {bytesTransferred: 66, countries: ['EE'], asn: 999},
+        {bytesTransferred: 44, tunnelTimeSec: 11, countries: ['DD'], asn: 999},
+        {bytesTransferred: 55, tunnelTimeSec: 22, countries: ['EE'], asn: 999},
       ]);
       publisher.stopSharing();
     });
@@ -242,21 +221,12 @@
       );
 
       publisher.startSharing();
-<<<<<<< HEAD
-      usageMetrics.locationUsage = [
+      usageMetrics.reportedUsage = [
         {country: 'AA', tunnelTimeSec: 99, inboundBytes: 11},
         {country: 'SY', tunnelTimeSec: 88, inboundBytes: 11},
         {country: 'CC', tunnelTimeSec: 77, inboundBytes: 22},
         {country: 'AA', tunnelTimeSec: 66, inboundBytes: 33},
         {country: 'DD', tunnelTimeSec: 55, inboundBytes: 33},
-=======
-      usageMetrics.reportedUsage = [
-        {country: 'AA', inboundBytes: 11},
-        {country: 'SY', inboundBytes: 11},
-        {country: 'CC', inboundBytes: 22},
-        {country: 'AA', inboundBytes: 33},
-        {country: 'DD', inboundBytes: 33},
->>>>>>> 540b1e01
       ];
 
       clock.nowMs += 60 * 60 * 1000;
