// Copyright 2018 The Outline Authors
//
// Licensed under the Apache License, Version 2.0 (the "License");
// you may not use this file except in compliance with the License.
// You may obtain a copy of the License at
//
//      http://www.apache.org/licenses/LICENSE-2.0
//
// Unless required by applicable law or agreed to in writing, software
// distributed under the License is distributed on an "AS IS" BASIS,
// WITHOUT WARRANTIES OR CONDITIONS OF ANY KIND, either express or implied.
// See the License for the specific language governing permissions and
// limitations under the License.

export type AccessKeyId = string;
export type AccessKeyMetricsId = string;

// Parameters needed to access a Shadowsocks proxy.
export interface ProxyParams {
  // Hostname of the proxy
  readonly hostname: string;
  // Number of the port where the Shadowsocks service is running.
  readonly portNumber: number;
  // The Shadowsocks encryption method being used.
  readonly encryptionMethod: string;
  // The password for the encryption.
  readonly password: string;
}

// Data transfer allowance, measured in bytes. Must be a serializable JSON object.
export interface DataLimit {
  readonly bytes: number;
}

// AccessKey is what admins work with. It gives ProxyParams a name and identity.
export interface AccessKey {
  // The unique identifier for this access key.
  readonly id: AccessKeyId;
  // Admin-controlled, editable name for this access key.
  readonly name: string;
  // Used in metrics reporting to decouple from the real id. Can change.
  readonly metricsId: AccessKeyMetricsId;
  // Parameters to access the proxy
  readonly proxyParams: ProxyParams;
  // Whether the access key has exceeded the data transfer limit.
  readonly isOverDataLimit: boolean;
  // The key's current data limit.  If it exists, it overrides the server default data limit.
  readonly dataLimit?: DataLimit;
}

export interface AccessKeyCreateParams {
<<<<<<< HEAD
  // The unique identifier to give the access key. Throws if it exists.
  readonly id?: AccessKeyId;
  // The encryption method to use for the access key.
  readonly encryptionMethod?: string;
}

export interface AccessKeyRepository {
  // Creates a new access key. Parameters are chosen automatically if not provided.
=======
  // The encryption method to use for the access key.
  readonly encryptionMethod?: string;
  // The name to give the access key.
  readonly name?: string;
  // The password to use for the access key.
  readonly password?: string;
  // The data transfer limit to apply to the access key.
  readonly dataLimit?: DataLimit;
}

export interface AccessKeyRepository {
  // Creates a new access key. Parameters are chosen automatically.
>>>>>>> 57a30a2f
  createNewAccessKey(params?: AccessKeyCreateParams): Promise<AccessKey>;
  // Removes the access key given its id. Throws on failure.
  removeAccessKey(id: AccessKeyId);
  // Returns the access key with the given id. Throws on failure.
  getAccessKey(id: AccessKeyId): AccessKey;
  // Lists all existing access keys
  listAccessKeys(): AccessKey[];
  // Changes the port for new access keys.
  setPortForNewAccessKeys(port: number): Promise<void>;
  // Changes the hostname for access keys.
  setHostname(hostname: string): void;
  // Apply the specified update to the specified access key. Throws on failure.
  renameAccessKey(id: AccessKeyId, name: string): void;
  // Gets the metrics id for a given Access Key.
  getMetricsId(id: AccessKeyId): AccessKeyMetricsId | undefined;
  // Sets a data transfer limit for all access keys.
  setDefaultDataLimit(limit: DataLimit): void;
  // Removes the access key data transfer limit.
  removeDefaultDataLimit(): void;
  // Sets access key `id` to use the given custom data limit.
  setAccessKeyDataLimit(id: AccessKeyId, limit: DataLimit): void;
  // Removes the custom data limit from access key `id`.
  removeAccessKeyDataLimit(id: AccessKeyId): void;
}<|MERGE_RESOLUTION|>--- conflicted
+++ resolved
@@ -49,16 +49,8 @@
 }
 
 export interface AccessKeyCreateParams {
-<<<<<<< HEAD
   // The unique identifier to give the access key. Throws if it exists.
   readonly id?: AccessKeyId;
-  // The encryption method to use for the access key.
-  readonly encryptionMethod?: string;
-}
-
-export interface AccessKeyRepository {
-  // Creates a new access key. Parameters are chosen automatically if not provided.
-=======
   // The encryption method to use for the access key.
   readonly encryptionMethod?: string;
   // The name to give the access key.
@@ -70,8 +62,7 @@
 }
 
 export interface AccessKeyRepository {
-  // Creates a new access key. Parameters are chosen automatically.
->>>>>>> 57a30a2f
+  // Creates a new access key. Parameters are chosen automatically if not provided.
   createNewAccessKey(params?: AccessKeyCreateParams): Promise<AccessKey>;
   // Removes the access key given its id. Throws on failure.
   removeAccessKey(id: AccessKeyId);
