version: '3'

requires:
  vars: [OUTPUT_BASE]

tasks:
  build:
    desc: Build the Outline Server Node.js app
    vars:
      TARGET_OS: '{{.TARGET_OS | default "linux"}}'
      TARGET_ARCH: '{{.TARGET_ARCH | default "x86_64"}}'
      GOARCH: '{{get (dict "x86_64" "amd64") .TARGET_ARCH | default .TARGET_ARCH}}'
      TARGET_DIR: '{{.TARGET_DIR | default (joinPath .OUTPUT_BASE .TARGET_OS .TARGET_ARCH)}}'
      NODE_DIR: '{{joinPath .TARGET_DIR "app"}}'
      BIN_DIR: '{{joinPath .TARGET_DIR "bin"}}'
    cmds:
      - echo Target platform is {{.TARGET_OS}}/{{.TARGET_ARCH}}
      - rm -rf '{{.TARGET_DIR}}'
      - mkdir -p '{{.TARGET_DIR}}'
      - cp '{{joinPath .TASKFILE_DIR "package.json"}}' '{{.TARGET_DIR}}'
      # Build Node.js app
      - npx webpack --config='{{joinPath .TASKFILE_DIR "webpack.config.js"}}' --output-path='{{.NODE_DIR}}' ${BUILD_ENV:+--mode="${BUILD_ENV}"}
      # Copy third_party dependencies
<<<<<<< HEAD
      - mkdir -p '{{.BIN_DIR}}'
      - |
        {
          cd '{{joinPath .USER_WORKING_DIR "third_party" "prometheus"}}'
          make 'bin/{{.TARGET_OS}}-{{.TARGET_ARCH}}/prometheus'
          cp 'bin/{{.TARGET_OS}}-{{.TARGET_ARCH}}/prometheus' '{{.BIN_DIR}}/'
        }
      # Copy Prometheus Console files.
      - cp -r '{{joinPath .TASKFILE_DIR "prometheus"}}' '{{.TARGET_DIR}}'
=======
      - task: ':third_party:prometheus:copy-{{.TARGET_OS}}-{{.GOARCH}}'
        vars: {TARGET_DIR: '{{.BIN_DIR}}'}
>>>>>>> 01ca585b
      # Set CGO_ENABLED=0 to force static linkage. See https://mt165.co.uk/blog/static-link-go/.
      - GOOS={{.TARGET_OS}} GOARCH={{.GOARCH}} CGO_ENABLED=0 go build -ldflags='-s -w -X main.version=embedded' -o '{{.BIN_DIR}}/' github.com/Jigsaw-Code/outline-ss-server/cmd/outline-ss-server

  start:
    desc: Run the Outline server locally
    deps: [{task: build, vars: {TARGET_OS: '{{.TARGET_OS}}', TARGET_ARCH: '{{.TARGET_ARCH}}'}}]
    vars:
      TARGET_OS: {sh: "uname -s | tr '[:upper:]' '[:lower:]'"}
      TARGET_ARCH: {sh: 'uname -m'}
      RUN_ID: '{{.RUN_ID | default (now | date "2006-01-02-150405")}}'
      RUN_DIR: '{{joinPath "/tmp/outline" .RUN_ID}}'
      STATE_DIR: '{{joinPath .RUN_DIR "persisted-state"}}'
      STATE_CONFIG: '{{joinPath .STATE_DIR "shadowbox_server_config.json"}}'
      LOG_LEVEL: '{{.LOG_LEVEL | default "debug"}}'
    env:
      # WARNING: The SB_API_PREFIX should be kept secret!
      SB_API_PREFIX: TestApiPrefix
      SB_METRICS_URL: https://dev.metrics.getoutline.org
      SB_STATE_DIR: '{{.STATE_DIR}}'
      SB_PUBLIC_IP: localhost
      SB_CERTIFICATE_FILE: '{{joinPath .RUN_DIR "/shadowbox-selfsigned-dev.crt"}}'
      SB_PRIVATE_KEY_FILE: '{{joinPath .RUN_DIR "/shadowbox-selfsigned-dev.key"}}'
    cmds:
      - echo Target platform is {{.TARGET_OS}}/{{.TARGET_ARCH}}
      - echo "Using directory {{.RUN_DIR}}"
      - mkdir -p '{{.STATE_DIR}}'
      - echo '{"hostname":"127.0.0.1"}' > "{{.STATE_CONFIG}}"
      - task: make_test_certificate 
        vars: {OUTPUT_DIR: '{{.RUN_DIR}}'}
      - node '{{joinPath .OUTPUT_BASE .TARGET_OS .TARGET_ARCH "app/main.js"}}'

  docker:build:
    desc: Build the Outline Server Docker image
    vars:
      VERSION: '{{.IMAGE_VERSION | default "dev"}}'
      IMAGE_NAME: '{{.IMAGE_NAME | default "localhost/outline/shadowbox"}}'
      TARGET_ARCH: '{{.TARGET_ARCH | default "x86_64"}}'
      IMAGE_ROOT: '{{joinPath .OUTPUT_BASE "image_root" .TARGET_ARCH}}'
      # Newer node images have no valid content trust data.
      # Pin the image node:16.18.0-alpine3.16 by hash.
      # See image at https://hub.docker.com/_/node/tags?page=1&name=18.18.0-alpine3.18
      NODE_IMAGE: '{{get
          (dict
            "x86_64" "node@sha256:a0b787b0d53feacfa6d606fb555e0dbfebab30573277f1fe25148b05b66fa097"
            "arm64" "node@sha256:b4b7a1dd149c65ee6025956ac065a843b4409a62068bd2b0cbafbb30ca2fab3b"
          ) .TARGET_ARCH                       
        }}'
    env:
      DOCKER_CONTENT_TRUST: '{{.DOCKER_CONTENT_TRUST | default "1"}}'
      # Enable Docker BuildKit (https://docs.docker.com/develop/develop-images/build_enhancements)
      DOCKER_BUILDKIT: 1
    cmds:
      - rm -rf '{{.IMAGE_ROOT}}'
      - mkdir -p '{{.IMAGE_ROOT}}'
      - {task: build, vars: {TARGET_OS: linux, TARGET_ARCH: '{{.TARGET_ARCH}}', TARGET_DIR: '{{joinPath .IMAGE_ROOT "/opt/outline-server"}}'}}
      - cp -R '{{joinPath .TASKFILE_DIR "scripts"}}' '{{.IMAGE_ROOT}}/scripts'
      - mkdir -p '{{joinPath .IMAGE_ROOT "/etc/periodic/weekly"}}'
      - cp '{{joinPath .TASKFILE_DIR "scripts" "update_mmdb.sh"}}' '{{joinPath .IMAGE_ROOT "/etc/periodic/weekly/"}}'
      # Create default state directory
      - mkdir -p '{{joinPath .IMAGE_ROOT "/root/shadowbox/persisted-state"}}'
      # Copy entrypoint command
      - cp '{{joinPath .TASKFILE_DIR "docker/cmd.sh"}}' '{{.IMAGE_ROOT}}/'
      # Build image with given root
      - |
        "${DOCKER:-docker}" build --force-rm \
          --build-arg NODE_IMAGE='{{.NODE_IMAGE}}' \
          --build-arg VERSION='{{.VERSION}}' \
          -f '{{joinPath .TASKFILE_DIR "docker" "Dockerfile"}}' \
          -t '{{.IMAGE_NAME}}' \
          '{{.IMAGE_ROOT}}'

  docker:start:
    desc: Build and run the Outline Server Docker image
    interactive: true
    requires:
      vars: [DOCKER]
    deps: [{task: docker:build, vars: {TARGET_ARCH: {sh: 'uname -m'}}}]
    vars:
      RUN_DIR: '{{joinPath .OUTPUT_BASE "docker_start"}}'
      IMAGE_NAME: '{{.IMAGE_NAME | default "localhost/outline/shadowbox"}}'
      API_PORT: '8081'
      ACCESS_KEY_PORT: '9999'
      CERTIFICATE_FILE: 'shadowbox-selfsigned-dev.crt'
      PRIVATE_KEY_FILE: 'shadowbox-selfsigned-dev.key'
      HOST_STATE_DIR: '{{joinPath .RUN_DIR "persisted-state"}}'
      CONTAINER_STATE_DIR: '/opt/outline/pesisted-state'
      STATE_CONFIG: '{{joinPath .HOST_STATE_DIR "shadowbox_server_config.json"}}'
    cmds:
      - rm -rf '{{.RUN_DIR}}'
      - mkdir -p '{{.HOST_STATE_DIR}}'
      - echo '{"hostname":"127.0.0.1"}' > "{{.STATE_CONFIG}}"
      - task: make_test_certificate 
        vars: {OUTPUT_DIR: '{{.HOST_STATE_DIR}}'}
      - |
        docker_command=(
          '{{.DOCKER}}' run -it --rm --name 'shadowbox'
          {{if eq OS "linux" -}}
          --net host
          {{else}}
          -p '{{.API_PORT}}:{{.API_PORT}}'
          -p '{{.ACCESS_KEY_PORT}}:{{.ACCESS_KEY_PORT}}'
          -p '{{.ACCESS_KEY_PORT}}:{{.ACCESS_KEY_PORT}}/udp'
          -p '9090-9092:9090-9092'
          {{- end}}

          # Where the container keeps its persistent state.
          -v "{{.HOST_STATE_DIR}}:{{.CONTAINER_STATE_DIR}}"            
          -e "SB_STATE_DIR={{.CONTAINER_STATE_DIR}}"

          # Port number and path prefix used by the server manager API.
          -e "SB_API_PORT={{.API_PORT}}"
          -e "SB_API_PREFIX=TestApiPrefix"

          # Location of the API TLS certificate and key.
          -e "SB_CERTIFICATE_FILE={{joinPath .CONTAINER_STATE_DIR .CERTIFICATE_FILE}}"
          -e "SB_PRIVATE_KEY_FILE={{joinPath .CONTAINER_STATE_DIR .PRIVATE_KEY_FILE}}"

          # Where to report metrics to, if opted-in.
          -e "SB_METRICS_URL={{.METRICS_URL | default "https://dev.metrics.getoutline.org"}}"

          # The Outline server image to run.
          '{{.IMAGE_NAME}}'
        )
        "${docker_command[@]}"

  integration_test:
    desc: Run the integration test
    cmds:
      - task: docker:build
        vars: {TARGET_ARCH: {sh: 'uname -m'}}
      - task: test_image
        vars:
          IMAGE_NAME: localhost/outline/shadowbox:latest
          OUTPUT_DIR: '{{joinPath .OUTPUT_BASE "integration_test"}}'

  test_image:
    desc: Test a specific image by name
    requires:
      vars: [IMAGE_NAME]
    vars:
      OUTPUT_DIR: '{{joinPath .OUTPUT_BASE "image_test"}}'
    cmds:
      - rm -rf '{{.OUTPUT_DIR}}'
      - OUTPUT_DIR='{{.OUTPUT_DIR}}' '{{joinPath .TASKFILE_DIR "integration_test/test.sh"}}' '{{.IMAGE_NAME}}'


  test:
    desc: Run the unit tests for the Outline Server
    vars:
      TEST_DIR: '{{joinPath .OUTPUT_BASE "test"}}'
    cmds:
      - defer: rm -rf "{{.TEST_DIR}}"
      - npx tsc -p '{{.TASKFILE_DIR}}' --outDir '{{.TEST_DIR}}'
      - npx jasmine '{{.TEST_DIR}}/**/*.spec.js'

  make_test_certificate:
    internal: true
    requires: {vars: [OUTPUT_DIR]}
    vars:
      CERTIFICATE_FILE: '{{joinPath .OUTPUT_DIR "shadowbox-selfsigned-dev.crt"}}'
      PRIVATE_KEY_FILE: '{{joinPath .OUTPUT_DIR "shadowbox-selfsigned-dev.key"}}'
    cmds:
      - mkdir -p '{{.OUTPUT_DIR}}'
      - >
        openssl req -x509 -nodes -days 36500 -newkey rsa:4096
        -subj "/CN=localhost"
        -keyout "{{.PRIVATE_KEY_FILE}}" -out "{{.CERTIFICATE_FILE}}"<|MERGE_RESOLUTION|>--- conflicted
+++ resolved
@@ -20,21 +20,11 @@
       - cp '{{joinPath .TASKFILE_DIR "package.json"}}' '{{.TARGET_DIR}}'
       # Build Node.js app
       - npx webpack --config='{{joinPath .TASKFILE_DIR "webpack.config.js"}}' --output-path='{{.NODE_DIR}}' ${BUILD_ENV:+--mode="${BUILD_ENV}"}
-      # Copy third_party dependencies
-<<<<<<< HEAD
-      - mkdir -p '{{.BIN_DIR}}'
-      - |
-        {
-          cd '{{joinPath .USER_WORKING_DIR "third_party" "prometheus"}}'
-          make 'bin/{{.TARGET_OS}}-{{.TARGET_ARCH}}/prometheus'
-          cp 'bin/{{.TARGET_OS}}-{{.TARGET_ARCH}}/prometheus' '{{.BIN_DIR}}/'
-        }
       # Copy Prometheus Console files.
       - cp -r '{{joinPath .TASKFILE_DIR "prometheus"}}' '{{.TARGET_DIR}}'
-=======
+      # Copy third_party dependencies
       - task: ':third_party:prometheus:copy-{{.TARGET_OS}}-{{.GOARCH}}'
         vars: {TARGET_DIR: '{{.BIN_DIR}}'}
->>>>>>> 01ca585b
       # Set CGO_ENABLED=0 to force static linkage. See https://mt165.co.uk/blog/static-link-go/.
       - GOOS={{.TARGET_OS}} GOARCH={{.GOARCH}} CGO_ENABLED=0 go build -ldflags='-s -w -X main.version=embedded' -o '{{.BIN_DIR}}/' github.com/Jigsaw-Code/outline-ss-server/cmd/outline-ss-server
 
