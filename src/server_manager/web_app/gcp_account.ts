// Copyright 2021 The Outline Authors
//
// Licensed under the Apache License, Version 2.0 (the "License");
// you may not use this file except in compliance with the License.
// You may obtain a copy of the License at
//
//      http://www.apache.org/licenses/LICENSE-2.0
//
// Unless required by applicable law or agreed to in writing, software
// distributed under the License is distributed on an "AS IS" BASIS,
// WITHOUT WARRANTIES OR CONDITIONS OF ANY KIND, either express or implied.
// See the License for the specific language governing permissions and
// limitations under the License.

import * as gcp_api from '../cloud/gcp_api';
import {sleep} from '../infrastructure/sleep';
import {SCRIPT} from '../install_scripts/gcp_install_script';
import * as gcp from '../model/gcp';
import {BillingAccount, Project} from '../model/gcp';
import * as server from '../model/server';

import {GcpServer} from './gcp_server';

/** Returns a unique, RFC1035-style name as required by GCE. */
function makeGcpInstanceName(): string {
  const now = new Date();
  return `outline-${now.getFullYear()}${now.getMonth()}${now.getDate()}-${now.getUTCHours()}${
      now.getUTCMinutes()}${now.getUTCSeconds()}`;
}
  
/**
 * The Google Cloud Platform account model.
 */
export class GcpAccount implements gcp.Account {
  private static readonly OUTLINE_PROJECT_NAME = 'Outline servers';
  private static readonly OUTLINE_FIREWALL_NAME = 'outline';
  private static readonly OUTLINE_FIREWALL_TAG = 'outline';
  private static readonly MACHINE_SIZE = 'f1-micro';
  private static readonly REQUIRED_GCP_SERVICES = ['compute.googleapis.com'];

  private readonly apiClient: gcp_api.RestApiClient;

  constructor(private id: string, private refreshToken: string) {
    this.apiClient = new gcp_api.RestApiClient(refreshToken);
  }

  getId(): string {
    return this.id;
  }

  /** @see {@link Account#getName}. */
  async getName(): Promise<string> {
    const userInfo = await this.apiClient.getUserInfo();
    return userInfo?.email;
  }

  /** Returns the refresh token. */
  getRefreshToken(): string {
    return this.refreshToken;
  }

  /** @see {@link Account#createServer}. */
  async createServer(projectId: string, name: string, zone: gcp.Zone):
      Promise<server.ManagedServer> {
<<<<<<< HEAD
    const scope = {projectId, zoneId: zone.id};
    const instanceName = makeGcpInstanceName();
    const {instanceId, completion} = await this.createInstance(scope, name, instanceName);
    const locator = {instanceId, ...scope};
    const id = `${this.id}:${instanceId}`;
    return new GcpServer(id, locator, instanceName, completion, this.apiClient);
=======
    const zoneLocator = {projectId, zoneId: zone.id};
    const instance = await this.createInstance(zoneLocator, name);
    const id = `${this.id}:${instance.id}`;
    return new GcpServer(id, instance, this.apiClient);
>>>>>>> 0d001586
  }

  /** @see {@link Account#listServers}. */
  async listServers(projectId: string): Promise<server.ManagedServer[]> {
    const result: GcpServer[] = [];
    const listZonesResponse = await this.apiClient.listZones(projectId);
    const listInstancesPromises = [];
    for (const zone of listZonesResponse.items) {
      const filter = 'labels.outline=true';
      const zoneLocator = {projectId, zoneId: zone.name};
      const listInstancesPromise = this.apiClient.listInstances(zoneLocator, filter);
      listInstancesPromises.push(listInstancesPromise);
    }
    const listInstancesResponses = await Promise.all(listInstancesPromises);
    for (const response of listInstancesResponses) {
      const instances = response.items ?? [];
      instances.forEach((instance) => {
        const {zoneId} = gcp_api.parseZoneLink(instance.zone);
        const locator = {projectId, zoneId, instanceId: instance.id};
        const id = `${this.id}:${instance.id}`;
        result.push(new GcpServer(id, locator, instance.name, Promise.resolve(), this.apiClient));
      });
    }
    return result;
  }

  /** @see {@link Account#listLocations}. */
  async listLocations(projectId: string): Promise<gcp.ZoneOption[]> {
    const listZonesResponse = await this.apiClient.listZones(projectId);
    const zones = listZonesResponse.items ?? [];
    return zones.map(zoneInfo => ({
      cloudLocation: new gcp.Zone(zoneInfo.name),
      available: zoneInfo.status === 'UP'
    }));
  }

  /** @see {@link Account#listProjects}. */
  async listProjects(): Promise<Project[]> {
    const filter = 'labels.outline=true AND lifecycleState=ACTIVE';
    const response = await this.apiClient.listProjects(filter);
    if (response.projects?.length > 0) {
      return response.projects.map(project => {
        return {
          id: project.projectId,
          name: project.name,
        };
      });
    }
    return [];
  }

  /** @see {@link Account#createProject}. */
  async createProject(projectId: string, billingAccountId: string): Promise<Project> {
    // Create GCP project
    const createProjectData = {
      projectId,
      name: GcpAccount.OUTLINE_PROJECT_NAME,
      labels: {
        outline: 'true',
      },
    };
    const createProjectResponse = await this.apiClient.createProject(createProjectData);
    let createProjectOperation = null;
    while (!createProjectOperation?.done) {
      await sleep(2 * 1000);
      createProjectOperation =
          await this.apiClient.resourceManagerOperationGet(createProjectResponse.name);
    }
    if (createProjectOperation.error) {
      // TODO: Throw error. The project wasn't created so we should have nothing to delete.
    }

    await this.configureProject(projectId, billingAccountId);

    return {
      id: projectId,
      name: GcpAccount.OUTLINE_PROJECT_NAME,
    };
  }

  async isProjectHealthy(projectId: string): Promise<boolean> {
    const projectBillingInfo = await this.apiClient.getProjectBillingInfo(projectId);
    if (!projectBillingInfo.billingEnabled) {
      return false;
    }

    const listEnabledServicesResponse = await this.apiClient.listEnabledServices(projectId);
    for (const requiredService of GcpAccount.REQUIRED_GCP_SERVICES) {
      const found = listEnabledServicesResponse.services.find(
          service => service.config.name === requiredService);
      if (!found) {
        return false;
      }
    }

    return true;
  }

  async repairProject(projectId: string, billingAccountId: string): Promise<void> {
    return await this.configureProject(projectId, billingAccountId);
  }

  /** @see {@link Account#listBillingAccounts}. */
  async listOpenBillingAccounts(): Promise<BillingAccount[]> {
    const response = await this.apiClient.listBillingAccounts();
    if (response.billingAccounts?.length > 0) {
      return response.billingAccounts
          .filter(billingAccount => billingAccount.open)
          .map(billingAccount => ({
        id: billingAccount.name.substring(billingAccount.name.lastIndexOf('/') + 1),
        name: billingAccount.displayName,
      }));
    }
    return [];
  }

  private async createFirewallIfNeeded(projectId: string) : Promise<void> {
    // Configure Outline firewall
    const getFirewallResponse =
        await this.apiClient.listFirewalls(projectId, GcpAccount.OUTLINE_FIREWALL_NAME);
    if (!getFirewallResponse?.items || getFirewallResponse?.items?.length === 0) {
      const createFirewallData = {
        name: GcpAccount.OUTLINE_FIREWALL_NAME,
        direction: 'INGRESS',
        priority: 1000,
        targetTags: [GcpAccount.OUTLINE_FIREWALL_TAG],
        allowed: [
          {
            IPProtocol: 'all',
          },
        ],
        sourceRanges: ['0.0.0.0/0'],
      };
      const createFirewallOperation = await this.apiClient.createFirewall(projectId, createFirewallData);
      if (createFirewallOperation.error?.errors) {
        // TODO: Throw error.
      }
    }
  }

<<<<<<< HEAD
  private async createInstance(scope: gcp_api.ZoneScope, name: string, instanceName: string):
      Promise<{instanceId: string, completion: Promise<void>}> {
=======
  private async createInstance(zoneLocator: gcp_api.ZoneLocator, name: string):
      Promise<gcp_api.Instance> {
    await this.createFirewallIfNeeded(zoneLocator.projectId);
>>>>>>> 0d001586

    // Create VM instance
    const createInstanceData = {
      name: instanceName,
      description: name,  // Show a human-readable name in the GCP console
      machineType: `zones/${zoneLocator.zoneId}/machineTypes/${GcpAccount.MACHINE_SIZE}`,
      disks: [
        {
          boot: true,
          initializeParams: {
            sourceImage: 'projects/ubuntu-os-cloud/global/images/family/ubuntu-1804-lts',
          },
        },
      ],
      networkInterfaces: [
        {
          network: 'global/networks/default',
          // Empty accessConfigs necessary to allocate ephemeral IP
          accessConfigs: [{}],
        },
      ],
      labels: {
        outline: 'true',
      },
      tags: {
        // This must match the firewall target tag.
        items: [GcpAccount.OUTLINE_FIREWALL_TAG],
      },
      metadata: {
        items: [
          {
            key: 'enable-guest-attributes',
            value: 'TRUE',
          },
          {
            key: 'user-data',
            value: this.getInstallScript(),
          },
        ],
      },
    };
    const createInstanceOperation =
        await this.apiClient.createInstance(zoneLocator, createInstanceData);
    if (createInstanceOperation.error?.errors) {
      // TODO: Throw error.
    }

<<<<<<< HEAD
    const instanceId = createInstanceOperation.targetId;
    const completion: Promise<void> = Promise.all([
      this.apiClient.computeEngineOperationZoneWait(scope, createInstanceOperation.name).then(() => {
        return this.promoteEphemeralIpIfNeeded({instanceId, ...scope});
      }),
      this.createFirewallIfNeeded(scope.projectId)
    ]).then();
=======
    const instanceLocator = {instanceId: createInstanceOperation.targetId, ...zoneLocator};
    const instance = await this.apiClient.getInstance(instanceLocator);
>>>>>>> 0d001586

    return {instanceId, completion};
  }

  private async promoteEphemeralIpIfNeeded(locator: gcp_api.InstanceLocator): Promise<void> {
    const instance = await this.apiClient.getInstance(locator);
    // Promote ephemeral IP to static IP
    const ipAddress = instance.networkInterfaces[0].accessConfigs[0].natIP;
    const createStaticIpData = {
      name: instance.name,
      description: instance.description,
      address: ipAddress,
    };
<<<<<<< HEAD
    const regionId = new gcp.Zone(locator.zoneId).regionId;
    const createStaticIpOperation = await this.apiClient.createStaticIp(
        {regionId, ...locator}, createStaticIpData);
=======
    const regionId = new gcp.Zone(zoneLocator.zoneId).regionId;
    const createStaticIpOperation = await this.apiClient.createStaticIp(
        {regionId, ...zoneLocator}, createStaticIpData);
>>>>>>> 0d001586
    if (createStaticIpOperation.error?.errors) {
      // TODO: Delete VM instance. Throw error.
    }
  }

  private async configureProject(projectId: string, billingAccountId: string): Promise<void> {
    // Link billing account
    const updateProjectBillingInfoData = {
      name: `projects/${projectId}/billingInfo`,
      projectId,
      billingAccountName: `billingAccounts/${billingAccountId}`,
    };
    await this.apiClient.updateProjectBillingInfo(projectId, updateProjectBillingInfoData);

    // Enable APIs
    const enableServicesData = {
      serviceIds: GcpAccount.REQUIRED_GCP_SERVICES,
    };
    const enableServicesResponse =
        await this.apiClient.enableServices(projectId, enableServicesData);
    let enableServicesOperation = null;
    while (!enableServicesOperation?.done) {
      await sleep(2 * 1000);
      enableServicesOperation =
          await this.apiClient.serviceUsageOperationGet(enableServicesResponse.name);
    }
    if (enableServicesResponse.error) {
      // TODO: Throw error.
    }
  }

  private getInstallScript(): string {
    // TODO: Populate SB_DEFAULT_SERVER_NAME and other environment variables.
    return '#!/bin/bash -eu\n' + SCRIPT;
  }
}<|MERGE_RESOLUTION|>--- conflicted
+++ resolved
@@ -62,19 +62,12 @@
   /** @see {@link Account#createServer}. */
   async createServer(projectId: string, name: string, zone: gcp.Zone):
       Promise<server.ManagedServer> {
-<<<<<<< HEAD
-    const scope = {projectId, zoneId: zone.id};
+    const zoneLocator = {projectId, zoneId: zone.id};
     const instanceName = makeGcpInstanceName();
-    const {instanceId, completion} = await this.createInstance(scope, name, instanceName);
-    const locator = {instanceId, ...scope};
+    const {instanceId, completion} = await this.createInstance(zoneLocator, name, instanceName);
+    const instanceLocator = {instanceId, ...zoneLocator};
     const id = `${this.id}:${instanceId}`;
-    return new GcpServer(id, locator, instanceName, completion, this.apiClient);
-=======
-    const zoneLocator = {projectId, zoneId: zone.id};
-    const instance = await this.createInstance(zoneLocator, name);
-    const id = `${this.id}:${instance.id}`;
-    return new GcpServer(id, instance, this.apiClient);
->>>>>>> 0d001586
+    return new GcpServer(id, instanceLocator, instanceName, completion, this.apiClient);
   }
 
   /** @see {@link Account#listServers}. */
@@ -92,7 +85,7 @@
     for (const response of listInstancesResponses) {
       const instances = response.items ?? [];
       instances.forEach((instance) => {
-        const {zoneId} = gcp_api.parseZoneLink(instance.zone);
+        const {zoneId} = gcp_api.parseZoneUrl(instance.zone);
         const locator = {projectId, zoneId, instanceId: instance.id};
         const id = `${this.id}:${instance.id}`;
         result.push(new GcpServer(id, locator, instance.name, Promise.resolve(), this.apiClient));
@@ -215,14 +208,8 @@
     }
   }
 
-<<<<<<< HEAD
-  private async createInstance(scope: gcp_api.ZoneScope, name: string, instanceName: string):
+  private async createInstance(zoneLocator: gcp_api.ZoneLocator, name: string, instanceName: string):
       Promise<{instanceId: string, completion: Promise<void>}> {
-=======
-  private async createInstance(zoneLocator: gcp_api.ZoneLocator, name: string):
-      Promise<gcp_api.Instance> {
-    await this.createFirewallIfNeeded(zoneLocator.projectId);
->>>>>>> 0d001586
 
     // Create VM instance
     const createInstanceData = {
@@ -270,24 +257,19 @@
       // TODO: Throw error.
     }
 
-<<<<<<< HEAD
     const instanceId = createInstanceOperation.targetId;
     const completion: Promise<void> = Promise.all([
-      this.apiClient.computeEngineOperationZoneWait(scope, createInstanceOperation.name).then(() => {
-        return this.promoteEphemeralIpIfNeeded({instanceId, ...scope});
+      this.apiClient.computeEngineOperationZoneWait(zoneLocator, createInstanceOperation.name).then(() => {
+        return this.promoteEphemeralIpIfNeeded({instanceId, ...zoneLocator});
       }),
-      this.createFirewallIfNeeded(scope.projectId)
+      this.createFirewallIfNeeded(zoneLocator.projectId)
     ]).then();
-=======
-    const instanceLocator = {instanceId: createInstanceOperation.targetId, ...zoneLocator};
+
+    return {instanceId, completion};
+  }
+
+  private async promoteEphemeralIpIfNeeded(instanceLocator: gcp_api.InstanceLocator): Promise<void> {
     const instance = await this.apiClient.getInstance(instanceLocator);
->>>>>>> 0d001586
-
-    return {instanceId, completion};
-  }
-
-  private async promoteEphemeralIpIfNeeded(locator: gcp_api.InstanceLocator): Promise<void> {
-    const instance = await this.apiClient.getInstance(locator);
     // Promote ephemeral IP to static IP
     const ipAddress = instance.networkInterfaces[0].accessConfigs[0].natIP;
     const createStaticIpData = {
@@ -295,15 +277,9 @@
       description: instance.description,
       address: ipAddress,
     };
-<<<<<<< HEAD
-    const regionId = new gcp.Zone(locator.zoneId).regionId;
+    const regionId = new gcp.Zone(instanceLocator.zoneId).regionId;
     const createStaticIpOperation = await this.apiClient.createStaticIp(
-        {regionId, ...locator}, createStaticIpData);
-=======
-    const regionId = new gcp.Zone(zoneLocator.zoneId).regionId;
-    const createStaticIpOperation = await this.apiClient.createStaticIp(
-        {regionId, ...zoneLocator}, createStaticIpData);
->>>>>>> 0d001586
+        {regionId, ...instanceLocator}, createStaticIpData);
     if (createStaticIpOperation.error?.errors) {
       // TODO: Delete VM instance. Throw error.
     }
