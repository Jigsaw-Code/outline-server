// Copyright 2018 The Outline Authors
//
// Licensed under the Apache License, Version 2.0 (the "License");
// you may not use this file except in compliance with the License.
// You may obtain a copy of the License at
//
//      http://www.apache.org/licenses/LICENSE-2.0
//
// Unless required by applicable law or agreed to in writing, software
// distributed under the License is distributed on an "AS IS" BASIS,
// WITHOUT WARRANTIES OR CONDITIONS OF ANY KIND, either express or implied.
// See the License for the specific language governing permissions and
// limitations under the License.

import './ui_components/app-root.js';

import * as accounts from '../model/accounts';
import * as server from '../model/server';

import {App, LAST_DISPLAYED_SERVER_STORAGE_KEY} from './app';
import {FakeCloudAccounts, FakeDigitalOceanAccount, FakeGcpAccount, FakeManualServerRepository} from './testing/models';
import {AppRoot} from './ui_components/app-root';
import {Region} from '../model/digitalocean';


// Define functions from preload.ts.
// tslint:disable-next-line:no-any
(global as any).onUpdateDownloaded = () => {};
// tslint:disable-next-line:no-any
(global as any).bringToFront = () => {};

// Inject app-root element into DOM once before each test.
beforeEach(() => {
  document.body.innerHTML = "<app-root id='appRoot' language='en'></app-root>";
});

describe('App', () => {
  it('shows intro when starting with no manual servers or DigitalOcean token', async () => {
    const appRoot = document.getElementById('appRoot') as unknown as AppRoot;
    const app = createTestApp(appRoot);
    await app.start();
    expect(appRoot.currentPage).toEqual('intro');
  });

  it('will not create a manual server with invalid input', async () => {
    // Create a new app with no existing servers or DigitalOcean token.
    const appRoot = document.getElementById('appRoot') as unknown as AppRoot;
    const app = createTestApp(appRoot);
    await app.start();
    expect(appRoot.currentPage).toEqual('intro');
    await expectAsync(app.createManualServer('bad input')).toBeRejectedWithError();
  });

  it('creates a manual server with valid input', async () => {
    // Create a new app with no existing servers or DigitalOcean token.
    const appRoot = document.getElementById('appRoot') as unknown as AppRoot;
    const app = createTestApp(appRoot);
    await app.start();
    expect(appRoot.currentPage).toEqual('intro');
    await app.createManualServer(JSON.stringify({certSha256: 'cert', apiUrl: 'url'}));
    expect(appRoot.currentPage).toEqual('serverView');
  });

  it('initially shows servers', async () => {
    // Create fake servers and simulate their metadata being cached before creating the app.
    const fakeAccount = new FakeDigitalOceanAccount();
    await fakeAccount.createServer(new Region('_fake-region-id'));
    const cloudAccounts = new FakeCloudAccounts(fakeAccount);

    const manualServerRepo = new FakeManualServerRepository();
    await manualServerRepo.addServer({certSha256: 'cert', apiUrl: 'fake-manual-server-api-url-1'});
    await manualServerRepo.addServer({certSha256: 'cert', apiUrl: 'fake-manual-server-api-url-2'});

    const appRoot = document.getElementById('appRoot') as unknown as AppRoot;
    expect(appRoot.serverList.length).toEqual(0);
    const app = createTestApp(appRoot, cloudAccounts, manualServerRepo);

    await app.start();
    // Validate that server metadata is shown.
    const managedServers = await fakeAccount.listServers();
    expect(managedServers.length).toEqual(1);
    const manualServers = await manualServerRepo.listServers();
    expect(manualServers.length).toEqual(2);
    await appRoot.getServerView('');
    const serverList = appRoot.serverList;

    console.log(`managedServers.length: ${managedServers.length}`);
    console.log(`manualServers.length: ${manualServers.length}`);

    expect(serverList.length).toEqual(manualServers.length + managedServers.length);
    expect(serverList).toContain(jasmine.objectContaining({id: 'fake-manual-server-api-url-1'}));
    expect(serverList).toContain(jasmine.objectContaining({id: 'fake-manual-server-api-url-2'}));
    expect(serverList).toContain(jasmine.objectContaining({id: '_fake-region-id'}));
  });

  it('initially shows the last selected server', async () => {
    const LAST_DISPLAYED_SERVER_ID = 'fake-manual-server-api-url-1';
    const manualServerRepo = new FakeManualServerRepository();
    const lastDisplayedServer =
        await manualServerRepo.addServer({certSha256: 'cert', apiUrl: LAST_DISPLAYED_SERVER_ID});
    await manualServerRepo.addServer({certSha256: 'cert', apiUrl: 'fake-manual-server-api-url-2'});
    localStorage.setItem('lastDisplayedServer', LAST_DISPLAYED_SERVER_ID);
    const appRoot = document.getElementById('appRoot') as unknown as AppRoot;
    const app = createTestApp(appRoot, null, manualServerRepo);
    await app.start();
    expect(appRoot.currentPage).toEqual('serverView');
    expect(appRoot.selectedServerId).toEqual(lastDisplayedServer.getManagementApiUrl());
  });

  it('shows progress screen once DigitalOcean droplets are created', async () => {
    // Start the app with a fake DigitalOcean token.
    const appRoot = document.getElementById('appRoot') as unknown as AppRoot;
    const cloudAccounts = new FakeCloudAccounts(new FakeDigitalOceanAccount());
    const app = createTestApp(appRoot, cloudAccounts);
    await app.start();
<<<<<<< HEAD
    await app.createManagedServer({
      cloudProvider: accounts.CloudProvider.DO,
      regionId: 'fakeRegion'
    });
    expect(appRoot.currentPage).toEqual('serverView');
    const view = await appRoot.getServerView(appRoot.selectedServerId);
    expect(view.selectedPage).toEqual('progressView');
  });

  it('shows progress screen when creating a GCP server', async () => {
    // Start the app with a fake GCP account.
    const appRoot = document.getElementById('appRoot') as unknown as AppRoot;
    const cloudAccounts = new FakeCloudAccounts(null, new FakeGcpAccount());
    const app = createTestApp(appRoot, cloudAccounts);
    await app.start();
    await app.createManagedServer({
      cloudProvider: accounts.CloudProvider.GCP,
      projectId: 'fakeProjectId',
      zoneId: 'fakeZoneId'
    });
=======
    await app.createDigitalOceanServer(new Region('_fake-region-id'));
>>>>>>> c4dca154
    expect(appRoot.currentPage).toEqual('serverView');
    const view = await appRoot.getServerView(appRoot.selectedServerId);
    expect(view.selectedPage).toEqual('progressView');
  });

  it('shows progress screen when starting with DigitalOcean servers still being created',
     async () => {
       const appRoot = document.getElementById('appRoot') as unknown as AppRoot;
       const fakeAccount = new FakeDigitalOceanAccount();
       const server = await fakeAccount.createServer(new Region('_fake-region-id'));
       const cloudAccounts = new FakeCloudAccounts(fakeAccount);
       const app = createTestApp(appRoot, cloudAccounts, null);
       // Sets last displayed server.
       localStorage.setItem(LAST_DISPLAYED_SERVER_STORAGE_KEY, server.getId());
       await app.start();
       expect(appRoot.currentPage).toEqual('serverView');
       const view = await appRoot.getServerView(appRoot.selectedServerId);
       expect(view.selectedPage).toEqual('progressView');
     });
});

function createTestApp(
    appRoot: AppRoot, cloudAccounts?: accounts.CloudAccounts,
    manualServerRepo?: server.ManualServerRepository) {
  const VERSION = '0.0.1';
  if (!cloudAccounts) {
    cloudAccounts = new FakeCloudAccounts();
  }
  if (!manualServerRepo) {
    manualServerRepo = new FakeManualServerRepository();
  }
  return new App(appRoot, VERSION, manualServerRepo, cloudAccounts);
}<|MERGE_RESOLUTION|>--- conflicted
+++ resolved
@@ -18,7 +18,7 @@
 import * as server from '../model/server';
 
 import {App, LAST_DISPLAYED_SERVER_STORAGE_KEY} from './app';
-import {FakeCloudAccounts, FakeDigitalOceanAccount, FakeGcpAccount, FakeManualServerRepository} from './testing/models';
+import {FakeCloudAccounts, FakeDigitalOceanAccount, FakeManualServerRepository} from './testing/models';
 import {AppRoot} from './ui_components/app-root';
 import {Region} from '../model/digitalocean';
 
@@ -113,30 +113,7 @@
     const cloudAccounts = new FakeCloudAccounts(new FakeDigitalOceanAccount());
     const app = createTestApp(appRoot, cloudAccounts);
     await app.start();
-<<<<<<< HEAD
-    await app.createManagedServer({
-      cloudProvider: accounts.CloudProvider.DO,
-      regionId: 'fakeRegion'
-    });
-    expect(appRoot.currentPage).toEqual('serverView');
-    const view = await appRoot.getServerView(appRoot.selectedServerId);
-    expect(view.selectedPage).toEqual('progressView');
-  });
-
-  it('shows progress screen when creating a GCP server', async () => {
-    // Start the app with a fake GCP account.
-    const appRoot = document.getElementById('appRoot') as unknown as AppRoot;
-    const cloudAccounts = new FakeCloudAccounts(null, new FakeGcpAccount());
-    const app = createTestApp(appRoot, cloudAccounts);
-    await app.start();
-    await app.createManagedServer({
-      cloudProvider: accounts.CloudProvider.GCP,
-      projectId: 'fakeProjectId',
-      zoneId: 'fakeZoneId'
-    });
-=======
     await app.createDigitalOceanServer(new Region('_fake-region-id'));
->>>>>>> c4dca154
     expect(appRoot.currentPage).toEqual('serverView');
     const view = await appRoot.getServerView(appRoot.selectedServerId);
     expect(view.selectedPage).toEqual('progressView');
