--- conflicted
+++ resolved
@@ -221,15 +221,9 @@
             <div class="data-limits-input" hidden\$="[[!isAccessKeyDataLimitEnabled]]">
               <paper-input id="accessKeyDataLimitInput" value="[[accessKeyDataLimit.value]]" label="[[localize('data-limit-per-key')]]" always-float-label="" allowed-pattern="[0-9]+" required="" auto-validate="" maxlength="9" on-keydown="_handleAccessKeyDataLimitInputKeyDown" on-blur="_requestSetAccessKeyDataLimit"></paper-input>
               <paper-dropdown-menu no-label-float="">
-<<<<<<< HEAD
                 <paper-listbox id="defaultDataLimitUnits" slot="dropdown-content" selected="[[defaultDataLimit.unit]]" attr-for-selected="name" on-selected-changed="_requestSetDefaultDataLimit">
-                  <paper-item name="MB">MB</paper-item>
-                  <paper-item name="GB">GB</paper-item>
-=======
-                <paper-listbox id="accessKeyDataLimitUnits" slot="dropdown-content" selected="[[accessKeyDataLimit.unit]]" attr-for-selected="name" on-selected-changed="_requestSetAccessKeyDataLimit">
-                  <paper-item name="MB">[[_getInternationalizedUnit(1000000, language)]]</paper-item>
-                  <paper-item name="GB">[[_getInternationalizedUnit(1000000000, language)]]</paper-item>
->>>>>>> 67d3b037
+                <paper-item name="MB">[[_getInternationalizedUnit(1000000, language)]]</paper-item>
+                <paper-item name="GB">[[_getInternationalizedUnit(1000000000, language)]]</paper-item>
                 </paper-listbox>
               </paper-dropdown-menu>
             </div>
