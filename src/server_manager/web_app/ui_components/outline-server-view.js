--- conflicted
+++ resolved
@@ -258,11 +258,7 @@
       }
       .measurement {
         /* Space the usage bars evenly */
-<<<<<<< HEAD
         width: 19ch;
-=======
-        min-width: 11ch;
->>>>>>> 67d3b037
         /* We don't want numbers separated from their units */
         white-space: nowrap;
         font-size: 14px;
@@ -532,19 +528,13 @@
                 </div>
               </span>
               <span class="measurement-container">
-<<<<<<< HEAD
                 <span class="measurement">
-                    <bdi>[[_formatBytesTransferred(myConnection.transferredBytes, "...")]]</bdi>
+                    <bdi>[[_formatBytesTransferred(myConnection.transferredBytes, language, "...")]]</bdi>
                     /
                     <bdi>[[_formatDataLimitForKey(myConnection)]]</bdi>
                   </span>
                 <paper-progress value="[[myConnection.relativeTraffic]]" class\$="[[_computePaperProgressClass(myConnection)]]"></paper-progress>
                 <paper-tooltip animation-delay="0" offset="0" position="top" hidden\$="[[!_activeDataLimitForKey(myConnection)]]">
-=======
-                <span class="measurement">[[_formatBytesTransferred(myConnection.transferredBytes, language, "...")]]</span>
-                <paper-progress value="[[myConnection.relativeTraffic]]" class\$="[[_computePaperProgressClass(isAccessKeyDataLimitEnabled)]]"></paper-progress>
-                <paper-tooltip animation-delay="0" offset="0" position="top" hidden\$="[[!isAccessKeyDataLimitEnabled]]">
->>>>>>> 67d3b037
                   [[_getDataLimitsUsageString(myConnection)]]
                 </paper-tooltip>
               </span>
@@ -567,19 +557,13 @@
                     <input type="text" class="access-key-name" id\$="access-key-[[item.id]]" placeholder="{{item.placeholderName}}" value="[[item.name]]" on-blur="_handleNameInputBlur" on-keydown="_handleNameInputKeyDown">
                   </span>
                   <span class="measurement-container">
-<<<<<<< HEAD
                     <span class="measurement">
-                      <bdi>[[_formatBytesTransferred(item.transferredBytes, "...")]]</bdi>
+                      <bdi>[[_formatBytesTransferred(item.transferredBytes, language, "...")]]</bdi>
                       /
                       <bdi>[[_formatDataLimitForKey(item)]]</bdi>
                     </span>
                     <paper-progress value="[[item.relativeTraffic]]" class\$="[[_computePaperProgressClass(item)]]"></paper-progress>
                     <paper-tooltip animation-delay="0" offset="0" position="top" hidden\$="[[!_activeDataLimitForKey(item)]]">
-=======
-                    <span class="measurement">[[_formatBytesTransferred(item.transferredBytes, language, "...")]]</span>
-                    <paper-progress value="[[item.relativeTraffic]]" class\$="[[_computePaperProgressClass(isAccessKeyDataLimitEnabled)]]"></paper-progress>
-                    <paper-tooltip animation-delay="0" offset="0" position="top" hidden\$="[[!isAccessKeyDataLimitEnabled]]">
->>>>>>> 67d3b037
                       [[_getDataLimitsUsageString(item)]]
                     </paper-tooltip>
                   </span>
@@ -617,11 +601,7 @@
           </div>
         </div>
         <div name="settings">
-<<<<<<< HEAD
-          <outline-server-settings id="serverSettings" server-id="[[serverId]]" server-hostname="[[serverHostname]]" server-name="[[serverName]]" server-version="[[serverVersion]]" is-hostname-editable="[[isHostnameEditable]]" server-management-api-url="[[serverManagementApiUrl]]" server-port-for-new-access-keys="[[serverPortForNewAccessKeys]]" is-access-key-port-editable="[[isAccessKeyPortEditable]]" default-data-limit="{{defaultDataLimit}}" is-default-data-limit-enabled="{{isDefaultDataLimitEnabled}}" supports-default-data-limit="[[supportsDefaultDataLimit]]" show-feature-metrics-disclaimer="[[showFeatureMetricsDisclaimer]]" server-creation-date="[[serverCreationDate]]" server-monthly-cost="[[monthlyCost]]" server-monthly-transfer-limit="[[_formatBytesTransferred(monthlyOutboundTransferBytes)]]" is-server-managed="[[isServerManaged]]" server-location="[[serverLocation]]" metrics-enabled="[[metricsEnabled]]" localize="[[localize]]">
-=======
-          <outline-server-settings id="serverSettings" server-id="[[serverId]]" server-hostname="[[serverHostname]]" server-name="[[serverName]]" server-version="[[serverVersion]]" is-hostname-editable="[[isHostnameEditable]]" server-management-api-url="[[serverManagementApiUrl]]" server-port-for-new-access-keys="[[serverPortForNewAccessKeys]]" is-access-key-port-editable="[[isAccessKeyPortEditable]]" access-key-data-limit="{{accessKeyDataLimit}}" is-access-key-data-limit-enabled="{{isAccessKeyDataLimitEnabled}}" supports-access-key-data-limit="[[supportsAccessKeyDataLimit]]" show-feature-metrics-disclaimer="[[showFeatureMetricsDisclaimer]]" server-creation-date="[[serverCreationDate]]" server-monthly-cost="[[_formatMonthlyCost(monthlyCost, language)]]" server-monthly-transfer-limit="[[_formatBytesTransferred(monthlyOutboundTransferBytes, language)]]" is-server-managed="[[isServerManaged]]" server-location="[[_formatLocation(serverLocationId, language)]]" metrics-enabled="[[metricsEnabled]]" language="[[language]]" localize="[[localize]]">
->>>>>>> 67d3b037
+          <outline-server-settings id="serverSettings" server-id="[[serverId]]" server-hostname="[[serverHostname]]" server-name="[[serverName]]" server-version="[[serverVersion]]" is-hostname-editable="[[isHostnameEditable]]" server-management-api-url="[[serverManagementApiUrl]]" server-port-for-new-access-keys="[[serverPortForNewAccessKeys]]" is-access-key-port-editable="[[isAccessKeyPortEditable]]" default-data-limit="{{defaultDataLimit}}" is-default-data-limit-enabled="{{isDefaultDataLimitEnabled}}" supports-default-data-limit="[[supportsDefaultDataLimit]]" show-feature-metrics-disclaimer="[[showFeatureMetricsDisclaimer]]" server-creation-date="[[serverCreationDate]]" server-monthly-cost="[[monthlyCost]]" server-monthly-transfer-limit="[[_formatBytesTransferred(monthlyOutboundTransferBytes, language)]]" is-server-managed="[[isServerManaged]]" server-location="[[serverLocation]]" metrics-enabled="[[metricsEnabled]]" language="[[language]]" localize="[[localize]]">
           </outline-server-settings>
         </div>
       </iron-pages>`;
@@ -641,19 +621,11 @@
         serverManagementApiUrl: String,
         serverPortForNewAccessKeys: Number,
         isAccessKeyPortEditable: {type: Boolean},
-<<<<<<< HEAD
-        serverCreationDate: String,
+        serverCreationDate: {type: Date},
         serverLocation: String,
         defaultDataLimit: {type: Object},
         isDefaultDataLimitEnabled: {type: Boolean},
         supportsDefaultDataLimit: {type: Boolean},
-=======
-        serverCreationDate: {type: Date},
-        serverLocationId: String,
-        accessKeyDataLimit: {type: Object},
-        isAccessKeyDataLimitEnabled: {type: Boolean},
-        supportsAccessKeyDataLimit: {type: Boolean},
->>>>>>> 67d3b037
         showFeatureMetricsDisclaimer: {type: Boolean},
         isServerManaged: Boolean,
         isServerReachable: Boolean,
@@ -773,10 +745,6 @@
     }
   }
 
-  setServerTransferredData(totalBytes) {
-    this.totalInboundBytes = totalBytes;
-  }
-
   updateAccessKeyRow(accessKeyId, fields) {
     let newAccessKeyRow;
     if (accessKeyId === MY_CONNECTION_USER_ID) {
@@ -900,26 +868,6 @@
     this.dispatchEvent(makePublicEvent('RemoveAccessKeyRequested', {accessKeyId: accessKey.id}));
   }
 
-<<<<<<< HEAD
-  setServerTransferredData(totalBytes) {
-    this.totalInboundBytes = totalBytes;
-  }
-
-  updateAccessKeyRow(accessKeyId, fields) {
-    let newAccessKeyRow;
-    if (accessKeyId === MY_CONNECTION_USER_ID) {
-      newAccessKeyRow = Object.assign({}, this.get('myConnection'), fields);
-      this.set('myConnection', newAccessKeyRow);
-    }
-    for (let ui in this.accessKeyRows) {
-      if (this.accessKeyRows[ui].id === accessKeyId) {
-        newAccessKeyRow = Object.assign({}, this.get(['accessKeyRows', ui]), fields);
-        this.set(['accessKeyRows', ui], newAccessKeyRow);
-        return;
-      }
-    }
-  }
-
   _formatDataLimitForKey(key) {
     return this._formatDisplayDataLimit(this._activeDataLimitForKey(key))
   }
@@ -928,17 +876,10 @@
     return limit ? `${limit.value} ${limit.unit}` : this.localize('none');
   }
 
-  _formatBytesTransferred(numBytes, emptyValue = '') {
-    if (!numBytes) {
-      // numBytes may not be set for manual servers, or may be 0 for
-      // unused access keys.
-      return emptyValue;
-=======
   _formatInboundBytesUnit(totalBytes, language) {
     // This happens during app startup before we set the language
     if (!language) {
       return '';
->>>>>>> 67d3b037
     }
     return i18n.formatBytesParts(totalBytes, language).unit;
   }
@@ -1106,15 +1047,10 @@
       // We're in app startup
       return '';
     }
-<<<<<<< HEAD
 
     const activeDataLimit = this._activeDataLimitForKey(accessKey);
-    const used = this._formatBytesTransferred(accessKey.transferredBytes, '0');
+    const used = this._formatBytesTransferred(accessKey.transferredBytes, this.language, '0');
     const total = this._formatDisplayDataLimit(activeDataLimit);
-=======
-    const used = this._formatBytesTransferred(accessKey.transferredBytes, this.language, '0');
-    const total = this.accessKeyDataLimit.value + ' ' + this.accessKeyDataLimit.unit;
->>>>>>> 67d3b037
     return this.localize('data-limits-usage', 'used', used, 'total', total);
   }
 
