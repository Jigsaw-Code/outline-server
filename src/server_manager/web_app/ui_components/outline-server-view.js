--- conflicted
+++ resolved
@@ -421,10 +421,10 @@
       <paper-button on-tap="_closeDataLimitsHelpBubble">[[localize('ok')]]</paper-button>
     </outline-help-bubble>
     `;
-    }
-
-    static get unreachableViewTemplate() {
-      return html`
+  }
+
+  static get unreachableViewTemplate() {
+    return html`
       <div class="server-header">
         <div class="server-name">
           <h3>[[serverName]]</h3>
@@ -443,10 +443,10 @@
           <paper-button on-tap="retryDisplayingServer" class="try-again-btn">[[localize('retry')]]</paper-button>
         </div>
       </div>`;
-    }
-
-    static get managementViewTemplate() {
-      return html`
+  }
+
+  static get managementViewTemplate() {
+    return html`
       <div class="server-header">
         <div class="server-name">
           <h3>[[serverName]]</h3>
@@ -462,11 +462,7 @@
             </paper-listbox>
           </paper-menu-button>
         </div>
-<<<<<<< HEAD
-        <div class="server-location" hidden\$="{{!isServerReachable}}">[[_formatLocation(serverLocationId, language)]]</div>
-=======
-        <div class="server-location">[[serverLocation]]</div>
->>>>>>> cb4c3f8d
+        <div class="server-location">[[_formatLocation(serverLocationId, language)]]</div>
       </div>
       <div class="tabs-container">
         <div class="tabs-spacer"></div>
@@ -595,7 +591,7 @@
           </outline-server-settings>
         </div>
       </iron-pages>`;
-    }
+  }
 
     static get is() {
       return 'outline-server-view';
@@ -848,7 +844,6 @@
     this.dispatchEvent(makePublicEvent('RemoveAccessKeyRequested', {accessKeyId: accessKey.id}));
   }
 
-<<<<<<< HEAD
   _formatInboundBytesUnit(totalBytes, language) {
     // This happens during app startup before we set the language
     if (!language) {
@@ -881,9 +876,6 @@
   }
 
   _formatBytesTransferred(numBytes, language, emptyValue = '') {
-=======
-  _formatBytesTransferred(numBytes, emptyValue = '') {
->>>>>>> cb4c3f8d
     if (!numBytes) {
       // numBytes may not be set for manual servers, or may be 0 for
       // unused access keys.
