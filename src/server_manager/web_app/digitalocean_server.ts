// Copyright 2018 The Outline Authors
//
// Licensed under the Apache License, Version 2.0 (the "License");
// you may not use this file except in compliance with the License.
// You may obtain a copy of the License at
//
//      http://www.apache.org/licenses/LICENSE-2.0
//
// Unless required by applicable law or agreed to in writing, software
// distributed under the License is distributed on an "AS IS" BASIS,
// WITHOUT WARRANTIES OR CONDITIONS OF ANY KIND, either express or implied.
// See the License for the specific language governing permissions and
// limitations under the License.

import {EventEmitter} from 'eventemitter3';

<<<<<<< HEAD
import {DigitalOceanSession, DropletInfo} from '../cloud/digitalocean_api';
=======
import {Account, DigitalOceanSession, DropletInfo, HttpError, NetworkError} from '../cloud/digitalocean_api';
import * as crypto from '../infrastructure/crypto';
>>>>>>> 09f7e15a
import * as errors from '../infrastructure/errors';
import {asciiToHex, hexToString} from '../infrastructure/hex_encoding';
import * as server from '../model/server';

import {ShadowboxServer} from './shadowbox_server';

// WARNING: these strings must be lowercase due to a DigitalOcean case
// sensitivity bug.

// Prefix used in key-value tags.
const KEY_VALUE_TAG = 'kv';

// The tag key for the manager API certificate fingerprint.
const CERTIFICATE_FINGERPRINT_TAG = 'certsha256';
// The tag key for the manager API URL.
const API_URL_TAG = 'apiurl';
// The tag which appears if there is an error during installation.
const INSTALL_ERROR_TAG = 'install-error';

// These are superseded by the API_URL_TAG
// The tag key for the manager API port.
const DEPRECATED_API_PORT_TAG = 'apiport';
// The tag key for the manager API url prefix.
const DEPRECATED_API_PREFIX_TAG = 'apiprefix';

function makeKeyValueTagPrefix(key: string) {
  return makeKeyValueTag(key, '');
}

function makeKeyValueTag(key: string, value: string) {
  return [KEY_VALUE_TAG, key, asciiToHex(value)].join(':');
}

// Possible install states for DigitaloceanServer.
enum InstallState {
  // Unknown state - server may still be installing.
  UNKNOWN = 0,
  // Server is running and has the API URL and certificate fingerprint set.
  SUCCESS,
  // Server is in an error state.
  ERROR,
  // Server has been deleted.
  DELETED
}

export class DigitalOceanServer extends ShadowboxServer implements server.ManagedServer {
  private eventQueue = new EventEmitter();
  private installState: InstallState = InstallState.UNKNOWN;

  constructor(private digitalOcean: DigitalOceanSession, private dropletInfo: DropletInfo) {
    // Consider passing a RestEndpoint object to the parent constructor,
    // to better encapsulate the management api address logic.
    super();
    console.info('DigitalOceanServer created');
    this.eventQueue.once('server-active', () => console.timeEnd('activeServer'));
    this.waitOnInstall(true)
        .then(() => {
          this.setInstallCompleted();
        })
        .catch((e) => {
          console.error(`error installing server: ${e.message}`);
        });
  }

  waitOnInstall(resetTimeout: boolean): Promise<void> {
    if (resetTimeout) {
      this.installState = InstallState.UNKNOWN;
      this.refreshInstallState();
    }

    return new Promise((fulfill, reject) => {
      // Poll this.installState for changes.  This can poll quickly as it
      // will not make any network requests.
      const intervalId = setInterval(() => {
        if (this.installState === InstallState.UNKNOWN) {
          // installState not known, wait until next retry.
          return;
        }

        // State is now known, so we can stop checking.
        clearInterval(intervalId);
        if (this.installState === InstallState.SUCCESS) {
          // Verify that the server is healthy (e.g. server config can be
          // retrieved) before fulfilling.
          this.isHealthy().then((isHealthy) => {
            if (isHealthy) {
              fulfill();
            } else {
              // Server has been installed (Api Url and Certificate have been)
              // set, but is not healthy.  This could occur if the server
              // is behind a firewall.
              console.error(
                  'digitalocean_server: Server is unreachable, possibly due to firewall.');
              reject(new errors.UnreachableServerError());
            }
          });
        } else if (this.installState === InstallState.ERROR) {
          reject(new errors.ServerInstallFailedError());
        } else if (this.installState === InstallState.DELETED) {
          reject(new errors.DeletedServerError());
        }
      }, 100);
    });
  }

  // Sets this.installState, will keep polling until this.installState can
  // be set to something other than UNKNOWN.
  private refreshInstallState(): void {
    const TIMEOUT_MS = 5 * 60 * 1000;
    const startTimestamp = Date.now();

    // Synchronous function for updating the installState, which doesn't
    // refresh droplet info.
    const updateInstallState = (): void => {
      if (this.installState !== InstallState.UNKNOWN) {
        // State is already known, so it cannot be changed.
        return;
      }
      if (this.getTagValue(INSTALL_ERROR_TAG)) {
        console.error(`error tag: ${this.getTagValue(INSTALL_ERROR_TAG)}`);
        this.installState = InstallState.ERROR;
      } else if (Date.now() - startTimestamp >= TIMEOUT_MS) {
        console.error('hit timeout while waiting for installation');
        this.installState = InstallState.ERROR;
      } else if (this.setApiUrlAndCertificate()) {
        // API Url and Certificate have been set, so we have successfully
        // installed the server and can now make API calls.
        console.info('digitalocean_server: Successfully found API and cert tags');
        this.installState = InstallState.SUCCESS;
      }
    };

    // Attempt to set the install state immediately, based on the initial
    // droplet info, to possibly save on a refresh API call.
    updateInstallState();
    if (this.installState !== InstallState.UNKNOWN) {
      return;
    }

    // Periodically refresh the droplet info then try to update the install
    // state again.
    const intervalId = setInterval(() => {
      // Check if install state is already known, so we don't make an unnecessary
      // request to fetch droplet info.
      if (this.installState !== InstallState.UNKNOWN) {
        clearInterval(intervalId);
        return;
      }
      this.refreshDropletInfo().then(() => {
        updateInstallState();
        // Immediately clear the interval if the installState is known to prevent
        // race conditions due to setInterval firing async.
        if (this.installState !== InstallState.UNKNOWN) {
          clearInterval(intervalId);
          return;
        }
      });
      // Note, if there is an error refreshing the droplet, we should just
      // try again, as there may be an intermittent network issue.
    }, 3000);
  }

  // Returns true on success, else false.
  private setApiUrlAndCertificate(): boolean {
    try {
      // Attempt to get certificate fingerprint and management api address,
      // these methods throw exceptions if the fields are unavailable.
      const certificateFingerprint = this.getCertificateFingerprint();
      const apiAddress = this.getManagementApiAddress();
      // Loaded both the cert and url without exceptions, they can be set.
      trustCertificate(certificateFingerprint);
      this.setManagementApiUrl(apiAddress);
      return true;
    } catch (e) {
      // Install state not yet ready.
      return false;
    }
  }

  // Refreshes the state from DigitalOcean API.
  private refreshDropletInfo(): Promise<void> {
    return this.digitalOcean.getDroplet(this.dropletInfo.id).then((newDropletInfo: DropletInfo) => {
      const oldDropletInfo = this.dropletInfo;
      this.dropletInfo = newDropletInfo;

      if (newDropletInfo.status !== oldDropletInfo.status) {
        if (newDropletInfo.status === 'active') {
          this.eventQueue.emit('server-active');
        }
      }
    });
  }

  // Gets the value for the given key, stored in the DigitalOcean tags.
  private getTagValue(key: string): string {
    const tagPrefix = makeKeyValueTagPrefix(key);
    for (const tag of this.dropletInfo.tags) {
      if (!startsWithCaseInsensitive(tag, tagPrefix)) {
        continue;
      }
      const encodedData = tag.slice(tagPrefix.length);
      try {
        return hexToString(encodedData);
      } catch (e) {
        console.error('error decoding hex string');
        return null;
      }
    }
  }

  // Returns the public ipv4 address of this server.
  private ipv4Address() {
    for (const network of this.dropletInfo.networks.v4) {
      if (network.type === 'public') {
        return network.ip_address;
      }
    }
    return undefined;
  }

  // Gets the address for the user management api, throws an error if unavailable.
  private getManagementApiAddress(): string {
    let apiAddress = this.getTagValue(API_URL_TAG);
    // Check the old tags for backward-compatibility.
    // TODO(fortuna): Delete this before we release v1.0
    if (!apiAddress) {
      const portNumber = this.getTagValue(DEPRECATED_API_PORT_TAG);
      if (!portNumber) {
        throw new Error('Could not get API port number');
      }
      if (!this.ipv4Address()) {
        throw new Error('API hostname not set');
      }
      apiAddress = `https://${this.ipv4Address()}:${portNumber}/`;
      const apiPrefix = this.getTagValue(DEPRECATED_API_PREFIX_TAG);
      if (apiPrefix) {
        apiAddress += apiPrefix + '/';
      }
    }
    if (!apiAddress.endsWith('/')) {
      apiAddress += '/';
    }
    return apiAddress;
  }

  // Gets the certificate fingerprint in base64 format, throws an error if
  // unavailable.
  private getCertificateFingerprint(): string {
    const fingerprint = this.getTagValue(CERTIFICATE_FINGERPRINT_TAG);
    if (fingerprint) {
      return btoa(fingerprint);
    } else {
      throw new Error('certificate fingerprint unavailable');
    }
  }

  getHost(): DigitalOceanHost {
    // Construct a new DigitalOceanHost object, to be sure it has the latest
    // session and droplet info.
    return new DigitalOceanHost(this.digitalOcean, this.dropletInfo, this.onDelete.bind(this));
  }

  // Callback to be invoked once server is deleted.
  private onDelete() {
    this.installState = InstallState.DELETED;
  }

  private getInstallCompletedStorageKey() {
    return `droplet-${this.dropletInfo.id}-install-completed`;
  }

  private setInstallCompleted() {
    localStorage.setItem(this.getInstallCompletedStorageKey(), 'true');
  }

  public isInstallCompleted(): boolean {
    return localStorage.getItem(this.getInstallCompletedStorageKey()) === 'true';
  }
}

class DigitalOceanHost implements server.ManagedServerHost {
  constructor(
      private digitalOcean: DigitalOceanSession, private dropletInfo: DropletInfo,
      private deleteCallback: Function) {}

  getMonthlyOutboundTransferLimit(): server.DataAmount {
    // Details on the bandwidth limits can be found at
    // https://www.digitalocean.com/community/tutorials/digitalocean-bandwidth-billing-faq
    return {terabytes: this.dropletInfo.size.transfer};
  }

  getMonthlyCost(): server.MonetaryCost {
    return {usd: this.dropletInfo.size.price_monthly};
  }

  getRegionId(): server.RegionId {
    return this.dropletInfo.region.slug;
  }

  delete(): Promise<void> {
    return this.digitalOcean.deleteDroplet(this.dropletInfo.id).then(() => {
      this.deleteCallback();
    });
  }

  getHostId(): string {
    return `${this.dropletInfo.id}`;
  }
}

function startsWithCaseInsensitive(text: string, prefix: string) {
  return text.slice(0, prefix.length).toLowerCase() === prefix.toLowerCase();
}

export function GetCityId(slug: server.RegionId): string {
  return slug.substr(0, 3).toLowerCase();
<<<<<<< HEAD
=======
}

const MACHINE_SIZE = 's-1vcpu-1gb';

export class DigitaloceanServerRepository implements server.ManagedServerRepository {
  // Event that signals an issue connecting to the DigitalOcean API. This
  // usually means an invalid authentication, CORS, or network issue.
  public static EVENT_API_CONNECTIVITY_ISSUE = 'api_connectivity_issue';

  private servers: DigitaloceanServer[] = [];

  constructor(
      private domainEvents: EventEmitter, private digitalOcean: DigitalOceanSession,
      private image: string, private metricsUrl: string, private sentryApiUrl: string|undefined,
      private debugMode: boolean) {}

  // Return a map of regions that are available and support our target machine size.
  async getRegionMap(): Promise<Readonly<server.RegionMap>> {
    try {
      const regionInfos = await this.digitalOcean.getRegionInfo();
      const ret: server.RegionMap = {};
      regionInfos.forEach((region) => {
        const cityId = GetCityId(region.slug);
        if (!(cityId in ret)) {
          ret[cityId] = [];
        }
        if (region.available && region.sizes.indexOf(MACHINE_SIZE) !== -1) {
          ret[cityId].push(region.slug);
        }
      });
      return ret;
    } catch (error) {
      this.processError(error);
    }
  }

  // Creates a server and returning it when it becomes active.
  async createServer(region: server.RegionId, name: string): Promise<server.ManagedServer> {
    console.time('activeServer');
    console.time('servingServer');
    const watchtowerRefreshSeconds = this.image ? 30 : undefined;
    const installCommand = getInstallScript(
        this.digitalOcean.accessToken, name, this.image, watchtowerRefreshSeconds, this.metricsUrl,
        this.sentryApiUrl);

    const dropletSpec = {
      installCommand,
      size: MACHINE_SIZE,
      image: 'docker-18-04',
      tags: [SHADOWBOX_TAG],
    };

    const keyPair = await crypto.generateKeyPair();
    if (this.debugMode) {
      // Strip carriage returns, which produce weird blank lines when pasted into a terminal.
      console.debug(
          `private key for SSH access to new droplet:\n${keyPair.private.replace(/\r/g, '')}\n\n` +
          'Use "ssh -i keyfile root@[ip_address]" to connect to the machine');
    }

    try {
      const droplet =
          await this.digitalOcean.createDroplet(name, region, keyPair.public, dropletSpec);
      const server = new DigitaloceanServer(this.digitalOcean, droplet.droplet);
      this.servers.push(server);
      return server;
    } catch (error) {
      this.processError(error);
    }
  }

  async listServers(fetchFromHost = true): Promise<server.ManagedServer[]> {
    if (!fetchFromHost) {
      return Promise.resolve(this.servers);  // Return the in-memory servers.
    }

    try {
      const droplets = await this.digitalOcean.getDropletsByTag(SHADOWBOX_TAG);
      this.servers = droplets.map((droplet) => new DigitaloceanServer(this.digitalOcean, droplet));
      return this.servers;
    } catch (error) {
      this.processError(error);
    }
  }

  async getAccount(): Promise<Account> {
    try {
      return await this.digitalOcean.getAccount();
    } catch (error) {
      this.processError(error);
    }
  }

  registerApiConnectionIssueListener(fn: () => void) {
    this.domainEvents.on(DigitaloceanServerRepository.EVENT_API_CONNECTIVITY_ISSUE, fn);
  }

  private processError(error: Error) {
    if (error instanceof HttpError) {
      if (error.getStatusCode() === 401) {
        this.domainEvents.emit(DigitaloceanServerRepository.EVENT_API_CONNECTIVITY_ISSUE);
      } else {
        console.error(`DigitalOcean API request failed with status 
              ${error.getStatusCode()} and message: ${error.getMessage()}`);
      }
    } else if (error instanceof NetworkError) {
      this.domainEvents.emit(DigitaloceanServerRepository.EVENT_API_CONNECTIVITY_ISSUE);
    } else {
      console.error(`DigitalOceanSession error: ${error.message}`);
    }
  }
}

function sanitizeDigitaloceanToken(input: string): string {
  const sanitizedInput = input.trim();
  const pattern = /^[A-Za-z0-9_\/-]+$/;
  if (!pattern.test(sanitizedInput)) {
    throw new Error('Invalid DigitalOcean Token');
  }
  return sanitizedInput;
}

// cloudFunctions needs to define cloud::public_ip and cloud::add_tag.
function getInstallScript(
    accessToken: string, name: string, image?: string, watchtowerRefreshSeconds?: number,
    metricsUrl?: string, sentryApiUrl?: string): string {
  const sanitizedAccessToken = sanitizeDigitaloceanToken(accessToken);
  // TODO: consider shell escaping these variables.
  return '#!/bin/bash -eu\n' +
      `export DO_ACCESS_TOKEN=${sanitizedAccessToken}\n` +
      (image ? `export SB_IMAGE=${image}\n` : '') +
      (watchtowerRefreshSeconds ?
           `export WATCHTOWER_REFRESH_SECONDS=${watchtowerRefreshSeconds}\n` :
           '') +
      (sentryApiUrl ? `export SENTRY_API_URL="${sentryApiUrl}"\n` : '') +
      (metricsUrl ? `export SB_METRICS_URL=${metricsUrl}\n` : '') +
      `export SB_DEFAULT_SERVER_NAME="${name}"\n` + do_install_script.SCRIPT;
>>>>>>> 09f7e15a
}<|MERGE_RESOLUTION|>--- conflicted
+++ resolved
@@ -14,17 +14,13 @@
 
 import {EventEmitter} from 'eventemitter3';
 
-<<<<<<< HEAD
 import {DigitalOceanSession, DropletInfo} from '../cloud/digitalocean_api';
-=======
-import {Account, DigitalOceanSession, DropletInfo, HttpError, NetworkError} from '../cloud/digitalocean_api';
-import * as crypto from '../infrastructure/crypto';
->>>>>>> 09f7e15a
 import * as errors from '../infrastructure/errors';
 import {asciiToHex, hexToString} from '../infrastructure/hex_encoding';
 import * as server from '../model/server';
 
 import {ShadowboxServer} from './shadowbox_server';
+import {CloudProviderId} from "../model/cloud";
 
 // WARNING: these strings must be lowercase due to a DigitalOcean case
 // sensitivity bug.
@@ -82,6 +78,10 @@
         .catch((e) => {
           console.error(`error installing server: ${e.message}`);
         });
+  }
+
+  getCloudProviderId(): CloudProviderId {
+    return CloudProviderId.DigitalOcean;
   }
 
   waitOnInstall(resetTimeout: boolean): Promise<void> {
@@ -336,144 +336,4 @@
 
 export function GetCityId(slug: server.RegionId): string {
   return slug.substr(0, 3).toLowerCase();
-<<<<<<< HEAD
-=======
-}
-
-const MACHINE_SIZE = 's-1vcpu-1gb';
-
-export class DigitaloceanServerRepository implements server.ManagedServerRepository {
-  // Event that signals an issue connecting to the DigitalOcean API. This
-  // usually means an invalid authentication, CORS, or network issue.
-  public static EVENT_API_CONNECTIVITY_ISSUE = 'api_connectivity_issue';
-
-  private servers: DigitaloceanServer[] = [];
-
-  constructor(
-      private domainEvents: EventEmitter, private digitalOcean: DigitalOceanSession,
-      private image: string, private metricsUrl: string, private sentryApiUrl: string|undefined,
-      private debugMode: boolean) {}
-
-  // Return a map of regions that are available and support our target machine size.
-  async getRegionMap(): Promise<Readonly<server.RegionMap>> {
-    try {
-      const regionInfos = await this.digitalOcean.getRegionInfo();
-      const ret: server.RegionMap = {};
-      regionInfos.forEach((region) => {
-        const cityId = GetCityId(region.slug);
-        if (!(cityId in ret)) {
-          ret[cityId] = [];
-        }
-        if (region.available && region.sizes.indexOf(MACHINE_SIZE) !== -1) {
-          ret[cityId].push(region.slug);
-        }
-      });
-      return ret;
-    } catch (error) {
-      this.processError(error);
-    }
-  }
-
-  // Creates a server and returning it when it becomes active.
-  async createServer(region: server.RegionId, name: string): Promise<server.ManagedServer> {
-    console.time('activeServer');
-    console.time('servingServer');
-    const watchtowerRefreshSeconds = this.image ? 30 : undefined;
-    const installCommand = getInstallScript(
-        this.digitalOcean.accessToken, name, this.image, watchtowerRefreshSeconds, this.metricsUrl,
-        this.sentryApiUrl);
-
-    const dropletSpec = {
-      installCommand,
-      size: MACHINE_SIZE,
-      image: 'docker-18-04',
-      tags: [SHADOWBOX_TAG],
-    };
-
-    const keyPair = await crypto.generateKeyPair();
-    if (this.debugMode) {
-      // Strip carriage returns, which produce weird blank lines when pasted into a terminal.
-      console.debug(
-          `private key for SSH access to new droplet:\n${keyPair.private.replace(/\r/g, '')}\n\n` +
-          'Use "ssh -i keyfile root@[ip_address]" to connect to the machine');
-    }
-
-    try {
-      const droplet =
-          await this.digitalOcean.createDroplet(name, region, keyPair.public, dropletSpec);
-      const server = new DigitaloceanServer(this.digitalOcean, droplet.droplet);
-      this.servers.push(server);
-      return server;
-    } catch (error) {
-      this.processError(error);
-    }
-  }
-
-  async listServers(fetchFromHost = true): Promise<server.ManagedServer[]> {
-    if (!fetchFromHost) {
-      return Promise.resolve(this.servers);  // Return the in-memory servers.
-    }
-
-    try {
-      const droplets = await this.digitalOcean.getDropletsByTag(SHADOWBOX_TAG);
-      this.servers = droplets.map((droplet) => new DigitaloceanServer(this.digitalOcean, droplet));
-      return this.servers;
-    } catch (error) {
-      this.processError(error);
-    }
-  }
-
-  async getAccount(): Promise<Account> {
-    try {
-      return await this.digitalOcean.getAccount();
-    } catch (error) {
-      this.processError(error);
-    }
-  }
-
-  registerApiConnectionIssueListener(fn: () => void) {
-    this.domainEvents.on(DigitaloceanServerRepository.EVENT_API_CONNECTIVITY_ISSUE, fn);
-  }
-
-  private processError(error: Error) {
-    if (error instanceof HttpError) {
-      if (error.getStatusCode() === 401) {
-        this.domainEvents.emit(DigitaloceanServerRepository.EVENT_API_CONNECTIVITY_ISSUE);
-      } else {
-        console.error(`DigitalOcean API request failed with status 
-              ${error.getStatusCode()} and message: ${error.getMessage()}`);
-      }
-    } else if (error instanceof NetworkError) {
-      this.domainEvents.emit(DigitaloceanServerRepository.EVENT_API_CONNECTIVITY_ISSUE);
-    } else {
-      console.error(`DigitalOceanSession error: ${error.message}`);
-    }
-  }
-}
-
-function sanitizeDigitaloceanToken(input: string): string {
-  const sanitizedInput = input.trim();
-  const pattern = /^[A-Za-z0-9_\/-]+$/;
-  if (!pattern.test(sanitizedInput)) {
-    throw new Error('Invalid DigitalOcean Token');
-  }
-  return sanitizedInput;
-}
-
-// cloudFunctions needs to define cloud::public_ip and cloud::add_tag.
-function getInstallScript(
-    accessToken: string, name: string, image?: string, watchtowerRefreshSeconds?: number,
-    metricsUrl?: string, sentryApiUrl?: string): string {
-  const sanitizedAccessToken = sanitizeDigitaloceanToken(accessToken);
-  // TODO: consider shell escaping these variables.
-  return '#!/bin/bash -eu\n' +
-      `export DO_ACCESS_TOKEN=${sanitizedAccessToken}\n` +
-      (image ? `export SB_IMAGE=${image}\n` : '') +
-      (watchtowerRefreshSeconds ?
-           `export WATCHTOWER_REFRESH_SECONDS=${watchtowerRefreshSeconds}\n` :
-           '') +
-      (sentryApiUrl ? `export SENTRY_API_URL="${sentryApiUrl}"\n` : '') +
-      (metricsUrl ? `export SB_METRICS_URL=${metricsUrl}\n` : '') +
-      `export SB_DEFAULT_SERVER_NAME="${name}"\n` + do_install_script.SCRIPT;
->>>>>>> 09f7e15a
 }