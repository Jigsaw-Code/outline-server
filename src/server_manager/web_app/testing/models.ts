--- conflicted
+++ resolved
@@ -57,8 +57,6 @@
 }
 
 export class FakeGcpAccount implements gcp.Account {
-  private servers: server.ManagedServer[] = [];
-
   constructor(
       private refreshToken = 'fake-access-token',
       private billingAccounts: gcp.BillingAccount[] = [], private locations: gcp.ZoneOption[] = []) {}
@@ -72,22 +70,14 @@
   getRefreshToken(): string {
     return this.refreshToken;
   }
-<<<<<<< HEAD
-  async createServer(projectId: string, name: string, zoneId: string):
-      Promise<server.ManagedServer> {
-    const newServer = new FakeManagedServer(`fake-gcp-server-${Math.random()}`, false);
-    this.servers.push(newServer);
-    return newServer;
-=======
   createServer(projectId: string, name: string, zone: gcp.Zone): Promise<server.ManagedServer> {
     return undefined;
->>>>>>> c4dca154
   }
   async listLocations(projectId: string): Promise<Readonly<gcp.ZoneOption[]>> {
     return this.locations;
   }
   async listServers(projectId: string): Promise<server.ManagedServer[]> {
-    return this.servers;
+    return [];
   }
   async createProject(id: string, billingAccountId: string): Promise<gcp.Project> {
     return {
@@ -236,11 +226,7 @@
     return {
       getMonthlyOutboundTransferLimit: () => ({terabytes: 1}),
       getMonthlyCost: () => ({usd: 5}),
-<<<<<<< HEAD
-      getCityName: () => 'fake-city',
-=======
       getCloudLocation: () => new digitalocean.Region('AMS999'),
->>>>>>> c4dca154
       delete: () => Promise.resolve(),
       getHostId: () => 'fake-host-id',
     };
