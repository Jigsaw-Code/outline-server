--- conflicted
+++ resolved
@@ -14,11 +14,7 @@
 
 import './ui_components/app-root.js';
 
-<<<<<<< HEAD
-=======
 import {EventEmitter} from 'eventemitter3';
-import * as digitalocean_api from '../cloud/digitalocean_api';
->>>>>>> 09f7e15a
 import * as i18n from '../infrastructure/i18n';
 import {LocalStorageRepository} from '../infrastructure/repository';
 import * as account from '../model/account';
@@ -102,21 +98,12 @@
   // Parse URL query params.
   const params = new URL(document.URL).searchParams;
   const version = params.get('version');
-<<<<<<< HEAD
   const appSettings = {
     debugMode: params.get('outlineDebugMode') === 'true',
     metricsUrl: params.get('metricsUrl'),
     shadowboxImage: params.get('image'),
     sentryDsn: params.get('sentryDsn'),
-=======
-  const sentryDsn = params.get('sentryDsn');
-
-  const domainEvents = new EventEmitter();
-  // Set DigitalOcean server repository parameters.
-  const digitalOceanServerRepositoryFactory = (session: digitalocean_api.DigitalOceanSession) => {
-    return new digitalocean_server.DigitaloceanServerRepository(
-        domainEvents, session, shadowboxImage, metricsUrl, getSentryApiUrl(sentryDsn), debugMode);
->>>>>>> 09f7e15a
+    domainEvents: new EventEmitter(),
   };
 
   // Create and start the app.
