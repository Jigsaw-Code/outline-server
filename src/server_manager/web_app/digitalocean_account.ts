--- conflicted
+++ resolved
@@ -98,14 +98,6 @@
       dropletSpec
     );
     const server = this.createDigitalOceanServer(this.digitalOcean, response.droplet);
-<<<<<<< HEAD
-    server.onceDropletActive.then(async () => {
-      console.timeEnd('activeServer');
-      // eslint-disable-next-line @typescript-eslint/no-unused-vars
-      for await (const _ of server.monitorInstallProgress()) {/* do nothing */}
-      console.timeEnd('servingServer');
-    }).catch(e => console.log('Couldn\'t time installation', e));
-=======
     server.onceDropletActive
       .then(async () => {
         console.timeEnd('activeServer');
@@ -116,7 +108,6 @@
         console.timeEnd('servingServer');
       })
       .catch((e) => console.log("Couldn't time installation", e));
->>>>>>> 327f6e61
     return server;
   }
 
