--- conflicted
+++ resolved
@@ -656,17 +656,6 @@
     this.selectedServer = server;
     this.appRoot.selectedServerId = serverId;
     localStorage.setItem(LAST_DISPLAYED_SERVER_STORAGE_KEY, serverId);
-<<<<<<< HEAD
-=======
-
-    if (isManagedServer(server)) {
-      if (!server.isInstallCompleted()) {
-        this.appRoot.showProgress(this.makeDisplayName(server), true);
-        return;
-      }
-    }
-    await this.updateServerView(server);
->>>>>>> 7218a93e
     this.appRoot.showServerView();
   }
 
