--- conflicted
+++ resolved
@@ -1,25 +1,15 @@
 /*
   Copyright 2020 The Outline Authors
-
   Licensed under the Apache License, Version 2.0 (the "License");
   you may not use this file except in compliance with the License.
   You may obtain a copy of the License at
-
        http://www.apache.org/licenses/LICENSE-2.0
-
   Unless required by applicable law or agreed to in writing, software
   distributed under the License is distributed on an "AS IS" BASIS,
   WITHOUT WARRANTIES OR CONDITIONS OF ANY KIND, either express or implied.
   See the License for the specific language governing permissions and
   limitations under the License.
 */
-<<<<<<< HEAD
-
-import {customElement, html, LitElement, property} from 'lit-element';
-
-import * as server from '../../model/server';
-import {App, NotificationManager} from '../app';
-=======
 import {EventEmitter} from 'eventemitter3';
 import {customElement, html, LitElement, property} from 'lit-element';
 
@@ -27,7 +17,6 @@
 import {ManagedServer, ManagedServerRepository, RegionId} from '../../model/server';
 import * as digitalocean_server from '../digitalocean_server';
 import {OutlineNotificationManager} from '../ui_components/outline-notification-manager';
->>>>>>> d8763d47
 import {Location, OutlineRegionPicker} from '../ui_components/outline-region-picker-step';
 import {XhrError} from "../../cloud/digitalocean_api";
 
