# Copyright 2018 The Outline Authors
#
# Licensed under the Apache License, Version 2.0 (the "License");
# you may not use this file except in compliance with the License.
# You may obtain a copy of the License at
#
#      http://www.apache.org/licenses/LICENSE-2.0
#
# Unless required by applicable law or agreed to in writing, software
# distributed under the License is distributed on an "AS IS" BASIS,
# WITHOUT WARRANTIES OR CONDITIONS OF ANY KIND, either express or implied.
# See the License for the specific language governing permissions and
# limitations under the License.

# Script to install Shadowbox on a DigitalOcean droplet

# You must set the following environment variables:
# DO_ACCESS_TOKEN: DigitalOcean access token, with read and write privileges.

# You may set the following environment variables, overriding their defaults:
# SB_IMAGE: Shadowbox Docker image to install, e.g. quay.io/outline/shadowbox:nightly
# SB_API_PORT: The port number of the management API.
# SENTRY_API_URL: Url to post Sentry report to on error.
# WATCHTOWER_REFRESH_SECONDS: refresh interval in seconds to check for updates,
#     defaults to 3600.

set -euxo pipefail

# Re-enable password login, since DigitalOcean disables it when we create a server
# with a SSH key.
sed -i 's/PasswordAuthentication no/# PasswordAuthentication no  # Commented out by the Outline installer/' /etc/ssh/sshd_config

export SHADOWBOX_DIR="${SHADOWBOX_DIR:-${HOME:-/root}/shadowbox}"
mkdir -p ${SHADOWBOX_DIR}

# Save output for debugging
exec 2>&1 >${SHADOWBOX_DIR}/install-shadowbox-output

# Initialize sentry log file.
export SENTRY_LOG_FILE="$SHADOWBOX_DIR/sentry-log-file.txt"
> ${SENTRY_LOG_FILE}
function log_for_sentry() {
  echo [$(date "+%Y-%m-%d@%H:%M:%S")] "do_install_server.sh" "$@" >>${SENTRY_LOG_FILE}
}
function post_sentry_report() {
  if [[ -n "$SENTRY_API_URL" ]]; then
    # Get JSON formatted string.  This command replaces newlines with literal '\n'
    # but otherwise assumes that there are no other characters to escape for JSON.
    # If we need better escaping, we can install the jq command line tool.
    readonly SENTRY_PAYLOAD_BYTE_LIMIT=8000
    SENTRY_PAYLOAD="{\"message\": \"Install error:\n$(cat ${SENTRY_LOG_FILE} | awk '{printf "%s\\n", $0}' | tail --bytes ${SENTRY_PAYLOAD_BYTE_LIMIT})\"}"
    # See Sentry documentation at:
    # https://media.readthedocs.org/pdf/sentry/7.1.0/sentry.pdf
    curl "$SENTRY_API_URL" -H "Origin: shadowbox" --data-binary "$SENTRY_PAYLOAD"
  fi
}

# For backward-compatibility:
readonly DO_ACCESS_TOKEN="${DO_ACCESS_TOKEN:-ACCESS_TOKEN}"

if [[ -z "${DO_ACCESS_TOKEN}" ]]; then
  echo "Access token must be supplied"
  exit 1
fi

# DigitalOcean's Metadata API base url.
# This URL only supports HTTP (not HTTPS) requests, however it is a local link
# address so not at risk for man-in-the-middle attacks or eavesdropping.
# More detail at https://serverfault.com/questions/427018/what-is-this-ip-address-169-254-169-254
readonly DO_METADATA_URL="http://169.254.169.254/metadata/v1"

function cloud::public_ip() {
  curl ${DO_METADATA_URL}/interfaces/public/0/ipv4/address
}

# Applies a tag to this droplet.
function cloud::add_tag() {
  local tag="$1"
  declare -a base_flags=(-X POST -H 'Content-Type: application/json')
  base_flags+=(-H "Authorization: Bearer ${DO_ACCESS_TOKEN}")
  local TAGS_URL='https://api.digitalocean.com/v2/tags'
  # Create the tag
  curl "${base_flags[@]}" -d "{\"name\":\"${tag}\"}" "${TAGS_URL}"
  local droplet_id="$(curl ${DO_METADATA_URL}/id)"
  printf -v droplet_obj '
{
  "resources": [{
    "resource_id": "%s",
    "resource_type": "droplet"
  }]
}' "${droplet_id}"
  # Link the tag to this droplet
  curl "${base_flags[@]}" -d "${droplet_obj}" "${TAGS_URL}/${tag}/resources"
}

# Adds a key-value tag to the droplet.
# Takes the key as the only argument and reads the value from stdin.
# add_kv_tag() converts the input value to hex, because (1) DigitalOcean
# tags may only contain letters, numbers, : - and _, and (2) there is
# currently a bug that makes tags case-insensitive, so we can't use base64.
function cloud::add_kv_tag() {
  local key="$1"
  local value="$(xxd -p -c 255)"
  cloud::add_tag "kv:${key}:${value}"
}

# Adds a key-value tag where the value is already hex-encoded.
function cloud::add_encoded_kv_tag() {
  local key="$1"
  read value
  cloud::add_tag "kv:${key}:${value}"
}

log_for_sentry "Starting install"

# DigitalOcean's docker image comes with ufw enabled by default, disable so when
# can serve the shadowbox manager and instances on arbitrary high number ports.
log_for_sentry "Disabling ufw"
ufw disable

# Recent DigitalOcean Ubuntu droplets have unattended-upgrades configured from
# the outset but we want to enable automatic rebooting so that critical updates
# are applied without the Outline user's intervention.
readonly UNATTENDED_UPGRADES_CONFIG=/etc/apt/apt.conf.d/50unattended-upgrades
if [ -f ${UNATTENDED_UPGRADES_CONFIG} ]; then
  log_for_sentry "Configuring auto-updates"
  cat >> ${UNATTENDED_UPGRADES_CONFIG} << EOF

// Enabled by Outline manager installer.
Unattended-Upgrade::Automatic-Reboot "true";
EOF
fi

log_for_sentry "Getting SB_PUBLIC_IP"
export SB_PUBLIC_IP=$(cloud::public_ip)

log_for_sentry "Initializing ACCESS_CONFIG"
export ACCESS_CONFIG="$SHADOWBOX_DIR/access.txt"
> ${ACCESS_CONFIG}

# Set trap which publishes an error tag and sentry report only if there is an error.
function finish {
  INSTALL_SERVER_EXIT_CODE=$?
  log_for_sentry "In EXIT trap, exit code $INSTALL_SERVER_EXIT_CODE"
  if [[ -z $(grep apiUrl ${ACCESS_CONFIG}) ]] || [[ -z $(grep certSha256 ${ACCESS_CONFIG}) ]]; then
    echo "INSTALL_SCRIPT_FAILED: $INSTALL_SERVER_EXIT_CODE" | cloud::add_kv_tag "install-error"
    # Post error report to sentry.
    post_sentry_report
  fi
}
trap finish EXIT

# Run install script asynchronously, so tags can be written as soon as they are ready.
log_for_sentry "Running install_server.sh"
./install_server.sh&
install_pid=$!

# Save tags for access information.
log_for_sentry "Reading tags from ACCESS_CONFIG"
tail -f ${ACCESS_CONFIG} --pid=${install_pid} | while IFS=: read key value; do
  case "$key" in
    certSha256)
      # Bypass encoding
      log_for_sentry "Writing certSha256 tag"
      echo ${value} | cloud::add_encoded_kv_tag "$key"
      ;;
    apiUrl)
      log_for_sentry "Writing apiUrl tag"
      echo -n ${value} | cloud::add_kv_tag "$key"
      ;;
  esac
done

# Wait for install script to finish, so that if there is any error in install_server.sh,
# the finish trap in this file will be able to access its error code.
<<<<<<< HEAD
wait ${install_pid}
=======
wait $install_pid

>>>>>>> 27e8450d
# Install the DigitalOcean Agent, for improved monitoring:
# https://www.digitalocean.com/docs/monitoring/quickstart/#enable-the-digitalocean-agent-on-existing-droplets
# 
# Since the server manager looks only for the tags created in the previous
# step, this does not slow down server creation.
curl -sSL https://agent.digitalocean.com/install.sh | sh<|MERGE_RESOLUTION|>--- conflicted
+++ resolved
@@ -173,12 +173,8 @@
 
 # Wait for install script to finish, so that if there is any error in install_server.sh,
 # the finish trap in this file will be able to access its error code.
-<<<<<<< HEAD
 wait ${install_pid}
-=======
-wait $install_pid
 
->>>>>>> 27e8450d
 # Install the DigitalOcean Agent, for improved monitoring:
 # https://www.digitalocean.com/docs/monitoring/quickstart/#enable-the-digitalocean-agent-on-existing-droplets
 # 
