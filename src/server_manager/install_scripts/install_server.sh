#!/bin/bash
#
# Copyright 2018 The Outline Authors
#
# Licensed under the Apache License, Version 2.0 (the "License");
# you may not use this file except in compliance with the License.
# You may obtain a copy of the License at
#
#      http://www.apache.org/licenses/LICENSE-2.0
#
# Unless required by applicable law or agreed to in writing, software
# distributed under the License is distributed on an "AS IS" BASIS,
# WITHOUT WARRANTIES OR CONDITIONS OF ANY KIND, either express or implied.
# See the License for the specific language governing permissions and
# limitations under the License.

# Script to install the Outline Server docker container, a watchtower docker container
# (to automatically update the server), and to create a new Outline user.

# You may set the following environment variables, overriding their defaults:
# SB_IMAGE: The Outline Server Docker image to install, e.g. quay.io/outline/shadowbox:nightly
# CONTAINER_NAME: Docker instance name for shadowbox (default shadowbox).
#     For multiple instances also change SHADOWBOX_DIR to an other location
#     e.g. CONTAINER_NAME=shadowbox-inst1 SHADOWBOX_DIR=/opt/outline/inst1
# SHADOWBOX_DIR: Directory for persistent Outline Server state.
# ACCESS_CONFIG: The location of the access config text file.
# SB_DEFAULT_SERVER_NAME: Default name for this server, e.g. "Outline server New York".
#     This name will be used for the server until the admins updates the name
#     via the REST API.
# SENTRY_LOG_FILE: File for writing logs which may be reported to Sentry, in case
#     of an install error. No PII should be written to this file. Intended to be set
#     only by do_install_server.sh.
# WATCHTOWER_REFRESH_SECONDS: refresh interval in seconds to check for updates,
#     defaults to 3600.
#
# Deprecated:
# SB_PUBLIC_IP: Use the --hostname flag instead
# SB_API_PORT: Use the --api-port flag instead

# Requires curl and docker to be installed

set -euo pipefail

function display_usage() {
  cat <<EOF
Usage: install_server.sh [--hostname <hostname>] [--api-port <port>] [--keys-port <port>]

  --hostname   The hostname to be used to access the management API and access keys
  --api-port   The port number for the management API
  --keys-port  The port number for the access keys
EOF
}

readonly SENTRY_LOG_FILE=${SENTRY_LOG_FILE:-}

# I/O conventions for this script:
# - Ordinary status messages are printed to STDOUT
# - STDERR is only used in the event of a fatal error
# - Detailed logs are recorded to this FULL_LOG, which is preserved if an error occurred.
# - The most recent error is stored in LAST_ERROR, which is never preserved.
FULL_LOG="$(mktemp -t outline_logXXXXXXXXXX)"
LAST_ERROR="$(mktemp -t outline_last_errorXXXXXXXXXX)"
readonly FULL_LOG LAST_ERROR

function log_command() {
  # Direct STDOUT and STDERR to FULL_LOG, and forward STDOUT.
  # The most recent STDERR output will also be stored in LAST_ERROR.
  "$@" > >(tee -a "${FULL_LOG}") 2> >(tee -a "${FULL_LOG}" > "${LAST_ERROR}")
}

function log_error() {
  local -r ERROR_TEXT="\033[0;31m"  # red
  local -r NO_COLOR="\033[0m"
  echo -e "${ERROR_TEXT}$1${NO_COLOR}"
  echo "$1" >> "${FULL_LOG}"
}

# Pretty prints text to stdout, and also writes to sentry log file if set.
function log_start_step() {
  log_for_sentry "$@"
  local -r str="> $*"
  local -ir lineLength=47
  echo -n "${str}"
  local -ir numDots=$(( lineLength - ${#str} - 1 ))
  if (( numDots > 0 )); then
    echo -n " "
    for _ in $(seq 1 "${numDots}"); do echo -n .; done
  fi
  echo -n " "
}

# Prints $1 as the step name and runs the remainder as a command.
# STDOUT will be forwarded.  STDERR will be logged silently, and
# revealed only in the event of a fatal error.
function run_step() {
  local -r msg="$1"
  log_start_step "${msg}"
  shift 1
  if log_command "$@"; then
    echo "OK"
  else
    # Propagates the error code
    return
  fi
}

function confirm() {
  echo -n "> $1 [Y/n] "
  local RESPONSE
  read -r RESPONSE
  RESPONSE=$(echo "${RESPONSE}" | tr '[:upper:]' '[:lower:]') || return
  [[ -z "${RESPONSE}" || "${RESPONSE}" == "y" || "${RESPONSE}" == "yes" ]]
}

function command_exists {
  command -v "$@" &> /dev/null
}

function log_for_sentry() {
  if [[ -n "${SENTRY_LOG_FILE}" ]]; then
    echo "[$(date "+%Y-%m-%d@%H:%M:%S")] install_server.sh" "$@" >> "${SENTRY_LOG_FILE}"
  fi
  echo "$@" >> "${FULL_LOG}"
}

# Check to see if docker is installed.
function verify_docker_installed() {
  if command_exists docker; then
    return 0
  fi
  log_error "NOT INSTALLED"
  if ! confirm "Would you like to install Docker? This will run 'curl https://get.docker.com/ | sh'."; then
    exit 0
  fi
  if ! run_step "Installing Docker" install_docker; then
    log_error "Docker installation failed, please visit https://docs.docker.com/install for instructions."
    exit 1
  fi
  log_start_step "Verifying Docker installation"
  command_exists docker
}

function verify_docker_running() {
  local STDERR_OUTPUT
  STDERR_OUTPUT="$(docker info 2>&1 >/dev/null)"
  local -ir RET=$?
  if (( RET == 0 )); then
    return 0
  elif [[ "${STDERR_OUTPUT}" == *"Is the docker daemon running"* ]]; then
    start_docker
    return
  fi
  return "${RET}"
}

function fetch() {
  curl --silent --show-error --fail "$@"
}

function install_docker() {
  (
    # Change umask so that /usr/share/keyrings/docker-archive-keyring.gpg has the right permissions.
    # See https://github.com/Jigsaw-Code/outline-server/issues/951.
    # We do this in a subprocess so the umask for the calling process is unaffected.
    umask 0022
    fetch https://get.docker.com/ | sh
  ) >&2
}

function start_docker() {
  systemctl enable --now docker.service >&2
}

function docker_container_exists() {
  docker ps -a --format '{{.Names}}'| grep --quiet "^$1$"
}

function remove_shadowbox_container() {
  remove_docker_container "${CONTAINER_NAME}"
}

function remove_watchtower_container() {
  remove_docker_container watchtower
}

function remove_docker_container() {
  docker rm -f "$1" >&2
}

function handle_docker_container_conflict() {
  local -r CONTAINER_NAME="$1"
  local -r EXIT_ON_NEGATIVE_USER_RESPONSE="$2"
  local PROMPT="The container name \"${CONTAINER_NAME}\" is already in use by another container. This may happen when running this script multiple times."
  if [[ "${EXIT_ON_NEGATIVE_USER_RESPONSE}" == 'true' ]]; then
    PROMPT="${PROMPT} We will attempt to remove the existing container and restart it. Would you like to proceed?"
  else
    PROMPT="${PROMPT} Would you like to replace this container? If you answer no, we will proceed with the remainder of the installation."
  fi
  if ! confirm "${PROMPT}"; then
    if ${EXIT_ON_NEGATIVE_USER_RESPONSE}; then
      exit 0
    fi
    return 0
  fi
  if run_step "Removing ${CONTAINER_NAME} container" "remove_${CONTAINER_NAME}_container" ; then
    log_start_step "Restarting ${CONTAINER_NAME}"
    "start_${CONTAINER_NAME}"
    return $?
  fi
  return 1
}

# Set trap which publishes error tag only if there is an error.
function finish {
  local -ir EXIT_CODE=$?
  if (( EXIT_CODE != 0 )); then
    if [[ -s "${LAST_ERROR}" ]]; then
      log_error "\nLast error: $(< "${LAST_ERROR}")" >&2
    fi
    log_error "\nSorry! Something went wrong. If you can't figure this out, please copy and paste all this output into the Outline Manager screen, and send it to us, to see if we can help you." >&2
    log_error "Full log: ${FULL_LOG}" >&2
  else
    rm "${FULL_LOG}"
  fi
  rm "${LAST_ERROR}"
}

function get_random_port {
  local -i num=0  # Init to an invalid value, to prevent "unbound variable" errors.
  until (( 1024 <= num && num < 65536)); do
    num=$(( RANDOM + (RANDOM % 2) * 32768 ));
  done;
  echo "${num}";
}

function create_persisted_state_dir() {
  readonly STATE_DIR="${SHADOWBOX_DIR}/persisted-state"
  mkdir -p "${STATE_DIR}"
  chmod ug+rwx,g+s,o-rwx "${STATE_DIR}"
}

# Generate a secret key for access to the Management API and store it in a tag.
# 16 bytes = 128 bits of entropy should be plenty for this use.
function safe_base64() {
  # Implements URL-safe base64 of stdin, stripping trailing = chars.
  # Writes result to stdout.
  # TODO: this gives the following errors on Mac:
  #   base64: invalid option -- w
  #   tr: illegal option -- -
  local url_safe
  url_safe="$(base64 -w 0 - | tr '/+' '_-')"
  echo -n "${url_safe%%=*}"  # Strip trailing = chars
}

function generate_secret_key() {
  SB_API_PREFIX="$(head -c 16 /dev/urandom | safe_base64)"
  readonly SB_API_PREFIX
}

function generate_certificate() {
  # Generate self-signed cert and store it in the persistent state directory.
  local -r CERTIFICATE_NAME="${STATE_DIR}/shadowbox-selfsigned"
  readonly SB_CERTIFICATE_FILE="${CERTIFICATE_NAME}.crt"
  readonly SB_PRIVATE_KEY_FILE="${CERTIFICATE_NAME}.key"
  declare -a openssl_req_flags=(
    -x509 -nodes -days 36500 -newkey rsa:4096
    -subj "/CN=${PUBLIC_HOSTNAME}"
    -keyout "${SB_PRIVATE_KEY_FILE}" -out "${SB_CERTIFICATE_FILE}"
  )
  openssl req "${openssl_req_flags[@]}" >&2
}

function generate_certificate_fingerprint() {
  # Add a tag with the SHA-256 fingerprint of the certificate.
  # (Electron uses SHA-256 fingerprints: https://github.com/electron/electron/blob/9624bc140353b3771bd07c55371f6db65fd1b67e/atom/common/native_mate_converters/net_converter.cc#L60)
  # Example format: "SHA256 Fingerprint=BD:DB:C9:A4:39:5C:B3:4E:6E:CF:18:43:61:9F:07:A2:09:07:37:35:63:67"
  local CERT_OPENSSL_FINGERPRINT
  CERT_OPENSSL_FINGERPRINT="$(openssl x509 -in "${SB_CERTIFICATE_FILE}" -noout -sha256 -fingerprint)" || return
  # Example format: "BDDBC9A4395CB34E6ECF1843619F07A2090737356367"
  local CERT_HEX_FINGERPRINT
  CERT_HEX_FINGERPRINT="$(echo "${CERT_OPENSSL_FINGERPRINT#*=}" | tr -d :)" || return
  output_config "certSha256:${CERT_HEX_FINGERPRINT}"
}

function join() {
  local IFS="$1"
  shift
  echo "$*"
}

function write_config() {
  local -a config=()
  if (( FLAGS_KEYS_PORT != 0 )); then
    config+=("\"portForNewAccessKeys\": ${FLAGS_KEYS_PORT}")
  fi
  if [[ -n "${SB_DEFAULT_SERVER_NAME:-}" ]]; then
    config+=("\"name\": \"$(escape_json_string "${SB_DEFAULT_SERVER_NAME}")\"")   
  fi
  config+=("\"hostname\": \"$(escape_json_string "${PUBLIC_HOSTNAME}")\"")
  echo "{$(join , "${config[@]}")}" > "${STATE_DIR}/shadowbox_server_config.json"
}

function start_shadowbox() {
  # TODO(fortuna): Write API_PORT to config file,
  # rather than pass in the environment.
<<<<<<< HEAD
  local -ar docker_shadowbox_flags=(
    --name "${CONTAINER_NAME}" --restart always --net host
    --label 'com.centurylinklabs.watchtower.enable=true'
    --label 'com.centurylinklabs.watchtower.scope=outline'
    -v "${STATE_DIR}:${STATE_DIR}"
    -e "SB_STATE_DIR=${STATE_DIR}"
    -e "SB_API_PORT=${API_PORT}"
    -e "SB_API_PREFIX=${SB_API_PREFIX}"
    -e "SB_CERTIFICATE_FILE=${SB_CERTIFICATE_FILE}"
    -e "SB_PRIVATE_KEY_FILE=${SB_PRIVATE_KEY_FILE}"
    -e "SB_METRICS_URL=${SB_METRICS_URL:-}"
    -e "SB_DEFAULT_SERVER_NAME=${SB_DEFAULT_SERVER_NAME:-}"
  )
  # By itself, local messes up the return code.
=======
  local -r START_SCRIPT="${STATE_DIR}/start_container.sh"
  cat <<-EOF > "${START_SCRIPT}"
# This script starts the Outline server container ("Shadowbox").
# If you need to customize how the server is run, you can edit this script, then restart with:
#
#     "${START_SCRIPT}"

set -eu

docker stop "${CONTAINER_NAME}" 2> /dev/null || true
docker rm -f "${CONTAINER_NAME}" 2> /dev/null || true

docker_command=(
  docker
  run
  -d
  --name "${CONTAINER_NAME}" --restart always --net host

  # Used by Watchtower to know which containers to monitor.
  --label 'com.centurylinklabs.watchtower.enable=true'
  
  # Use log rotation. See https://docs.docker.com/config/containers/logging/configure/.
  --log-driver local

  # The state that is persisted across restarts.
  -v "${STATE_DIR}:${STATE_DIR}"
    
  # Where the container keeps its persistent state.
  -e "SB_STATE_DIR=${STATE_DIR}"

  # Port number and path prefix used by the server manager API.
  -e "SB_API_PORT=${API_PORT}"
  -e "SB_API_PREFIX=${SB_API_PREFIX}"

  # Location of the API TLS certificate and key.
  -e "SB_CERTIFICATE_FILE=${SB_CERTIFICATE_FILE}"
  -e "SB_PRIVATE_KEY_FILE=${SB_PRIVATE_KEY_FILE}"

  # Where to report metrics to, if opted-in.
  -e "SB_METRICS_URL=${SB_METRICS_URL:-}"

  # The Outline server image to run.
  "${SB_IMAGE}"
)
"\${docker_command[@]}"
EOF
  chmod +x "${START_SCRIPT}"
  # Declare then assign. Assigning on declaration messes up the return code.
>>>>>>> e4169389
  local STDERR_OUTPUT
  STDERR_OUTPUT="$({ "${START_SCRIPT}" >/dev/null; } 2>&1)" && return
  readonly STDERR_OUTPUT
  log_error "FAILED"
  if docker_container_exists "${CONTAINER_NAME}"; then
    handle_docker_container_conflict "${CONTAINER_NAME}" true
    return
  else
    log_error "${STDERR_OUTPUT}"
    return 1
  fi
}

function start_watchtower() {
  # Start watchtower to automatically fetch docker image updates.
  # Set watchtower to refresh every 30 seconds if a custom SB_IMAGE is used (for
  # testing).  Otherwise refresh every hour.
  local -ir WATCHTOWER_REFRESH_SECONDS="${WATCHTOWER_REFRESH_SECONDS:-3600}"
<<<<<<< HEAD
  local -ar docker_watchtower_flags=(--name watchtower --restart always \
      --label 'com.centurylinklabs.watchtower.enable=true' \
      --label 'com.centurylinklabs.watchtower.scope=outline' \
=======
  local -ar docker_watchtower_flags=(--name watchtower --log-driver local --restart always \
>>>>>>> e4169389
      -v /var/run/docker.sock:/var/run/docker.sock)
  # By itself, local messes up the return code.
  local STDERR_OUTPUT
  STDERR_OUTPUT="$(docker run -d "${docker_watchtower_flags[@]}" containrrr/watchtower --cleanup --label-enable --scope=outline --tlsverify --interval "${WATCHTOWER_REFRESH_SECONDS}" 2>&1 >/dev/null)" && return
  readonly STDERR_OUTPUT
  log_error "FAILED"
  if docker_container_exists watchtower; then
    handle_docker_container_conflict watchtower false
    return
  else
    log_error "${STDERR_OUTPUT}"
    return 1
  fi
}

# Waits for the service to be up and healthy
function wait_shadowbox() {
  # We use insecure connection because our threat model doesn't include localhost port
  # interception and our certificate doesn't have localhost as a subject alternative name
  until fetch --insecure "${LOCAL_API_URL}/access-keys" >/dev/null; do sleep 1; done
}

function create_first_user() {
  fetch --insecure --request POST "${LOCAL_API_URL}/access-keys" >&2
}

function output_config() {
  echo "$@" >> "${ACCESS_CONFIG}"
}

function add_api_url_to_config() {
  output_config "apiUrl:${PUBLIC_API_URL}"
}

function check_firewall() {
  # TODO(JonathanDCohen) This is incorrect if access keys are using more than one port.
  local -i ACCESS_KEY_PORT
  ACCESS_KEY_PORT=$(fetch --insecure "${LOCAL_API_URL}/access-keys" |
      docker exec -i "${CONTAINER_NAME}" node -e '
          const fs = require("fs");
          const accessKeys = JSON.parse(fs.readFileSync(0, {encoding: "utf-8"}));
          console.log(accessKeys["accessKeys"][0]["port"]);
      ') || return
  readonly ACCESS_KEY_PORT
  if ! fetch --max-time 5 --cacert "${SB_CERTIFICATE_FILE}" "${PUBLIC_API_URL}/access-keys" >/dev/null; then
     log_error "BLOCKED"
     FIREWALL_STATUS="\
You won’t be able to access it externally, despite your server being correctly
set up, because there's a firewall (in this machine, your router or cloud
provider) that is preventing incoming connections to ports ${API_PORT} and ${ACCESS_KEY_PORT}."
  else
    FIREWALL_STATUS="\
If you have connection problems, it may be that your router or cloud provider
blocks inbound connections, even though your machine seems to allow them."
  fi
  FIREWALL_STATUS="\
${FIREWALL_STATUS}

Make sure to open the following ports on your firewall, router or cloud provider:
- Management port ${API_PORT}, for TCP
- Access key port ${ACCESS_KEY_PORT}, for TCP and UDP
"
}

function set_hostname() {
  # These are URLs that return the client's apparent IP address.
  # We have more than one to try in case one starts failing
  # (e.g. https://github.com/Jigsaw-Code/outline-server/issues/776).
  local -ar urls=(
    'https://icanhazip.com/'
    'https://ipinfo.io/ip'
    'https://domains.google.com/checkip'
  )
  for url in "${urls[@]}"; do
    PUBLIC_HOSTNAME="$(fetch --ipv4 "${url}")" && return
  done
  echo "Failed to determine the server's IP address.  Try using --hostname <server IP>." >&2
  return 1
}

install_shadowbox() {
  local MACHINE_TYPE
  MACHINE_TYPE="$(uname -m)"
  if [[ "${MACHINE_TYPE}" != "x86_64" ]]; then
    log_error "Unsupported machine type: ${MACHINE_TYPE}. Please run this script on a x86_64 machine"
    exit 1
  fi

  # Make sure we don't leak readable files to other users.
  umask 0007

  export CONTAINER_NAME="${CONTAINER_NAME:-shadowbox}"

  run_step "Verifying that Docker is installed" verify_docker_installed
  run_step "Verifying that Docker daemon is running" verify_docker_running

  log_for_sentry "Creating Outline directory"
  export SHADOWBOX_DIR="${SHADOWBOX_DIR:-/opt/outline}"
  mkdir -p "${SHADOWBOX_DIR}"
  chmod u+s,ug+rwx,o-rwx "${SHADOWBOX_DIR}"

  log_for_sentry "Setting API port"
  API_PORT="${FLAGS_API_PORT}"
  if (( API_PORT == 0 )); then
    API_PORT=${SB_API_PORT:-$(get_random_port)}
  fi
  readonly API_PORT
  readonly ACCESS_CONFIG="${ACCESS_CONFIG:-${SHADOWBOX_DIR}/access.txt}"
  readonly SB_IMAGE="${SB_IMAGE:-quay.io/outline/shadowbox:stable}"

  PUBLIC_HOSTNAME="${FLAGS_HOSTNAME:-${SB_PUBLIC_IP:-}}"
  if [[ -z "${PUBLIC_HOSTNAME}" ]]; then
    run_step "Setting PUBLIC_HOSTNAME to external IP" set_hostname
  fi
  readonly PUBLIC_HOSTNAME

  # If $ACCESS_CONFIG is already populated, make a backup before clearing it.
  log_for_sentry "Initializing ACCESS_CONFIG"
  if [[ -s "${ACCESS_CONFIG}" ]]; then
    # Note we can't do "mv" here as do_install_server.sh may already be tailing
    # this file.
    cp "${ACCESS_CONFIG}" "${ACCESS_CONFIG}.bak" && true > "${ACCESS_CONFIG}"
  fi

  # Make a directory for persistent state
  run_step "Creating persistent state dir" create_persisted_state_dir
  run_step "Generating secret key" generate_secret_key
  run_step "Generating TLS certificate" generate_certificate
  run_step "Generating SHA-256 certificate fingerprint" generate_certificate_fingerprint
  run_step "Writing config" write_config

  # TODO(dborkan): if the script fails after docker run, it will continue to fail
  # as the names shadowbox and watchtower will already be in use.  Consider
  # deleting the container in the case of failure (e.g. using a trap, or
  # deleting existing containers on each run).
  run_step "Starting Shadowbox" start_shadowbox
  # TODO(fortuna): Don't wait for Shadowbox to run this.
  run_step "Starting Watchtower" start_watchtower

  readonly PUBLIC_API_URL="https://${PUBLIC_HOSTNAME}:${API_PORT}/${SB_API_PREFIX}"
  readonly LOCAL_API_URL="https://localhost:${API_PORT}/${SB_API_PREFIX}"
  run_step "Waiting for Outline server to be healthy" wait_shadowbox
  run_step "Creating first user" create_first_user
  run_step "Adding API URL to config" add_api_url_to_config

  FIREWALL_STATUS=""
  run_step "Checking host firewall" check_firewall

  # Echos the value of the specified field from ACCESS_CONFIG.
  # e.g. if ACCESS_CONFIG contains the line "certSha256:1234",
  # calling $(get_field_value certSha256) will echo 1234.
  function get_field_value {
    grep "$1" "${ACCESS_CONFIG}" | sed "s/$1://"
  }

  # Output JSON.  This relies on apiUrl and certSha256 (hex characters) requiring
  # no string escaping.  TODO: look for a way to generate JSON that doesn't
  # require new dependencies.
  cat <<END_OF_SERVER_OUTPUT

CONGRATULATIONS! Your Outline server is up and running.

To manage your Outline server, please copy the following line (including curly
brackets) into Step 2 of the Outline Manager interface:

$(echo -e "\033[1;32m{\"apiUrl\":\"$(get_field_value apiUrl)\",\"certSha256\":\"$(get_field_value certSha256)\"}\033[0m")

${FIREWALL_STATUS}
END_OF_SERVER_OUTPUT
} # end of install_shadowbox

function is_valid_port() {
  (( 0 < "$1" && "$1" <= 65535 ))
}

function escape_json_string() {
  local input=$1
  for ((i = 0; i < ${#input}; i++)); do
    local char="${input:i:1}"
    local escaped="${char}"
    case "${char}" in
      $'"' ) escaped="\\\"";;
      $'\\') escaped="\\\\";;
      *)
        if [[ "${char}" < $'\x20' ]]; then
          case "${char}" in 
            $'\b') escaped="\\b";;
            $'\f') escaped="\\f";;
            $'\n') escaped="\\n";;
            $'\r') escaped="\\r";;
            $'\t') escaped="\\t";;
            *) escaped=$(printf "\u%04X" "'${char}")
          esac
        fi;;
    esac
    echo -n "${escaped}"
  done
}

function parse_flags() {
  local params
  params="$(getopt --longoptions hostname:,api-port:,keys-port: -n "$0" -- "$0" "$@")"
  eval set -- "${params}"

  while (( $# > 0 )); do
    local flag="$1"
    shift
    case "${flag}" in
      --hostname)
        FLAGS_HOSTNAME="$1"
        shift
        ;;
      --api-port)
        FLAGS_API_PORT=$1
        shift
        if ! is_valid_port "${FLAGS_API_PORT}"; then
          log_error "Invalid value for ${flag}: ${FLAGS_API_PORT}" >&2
          exit 1
        fi
        ;;
      --keys-port)
        FLAGS_KEYS_PORT=$1
        shift
        if ! is_valid_port "${FLAGS_KEYS_PORT}"; then
          log_error "Invalid value for ${flag}: ${FLAGS_KEYS_PORT}" >&2
          exit 1
        fi
        ;;
      --)
        break
        ;;
      *) # This should not happen
        log_error "Unsupported flag ${flag}" >&2
        display_usage >&2
        exit 1
        ;;
    esac
  done
  if (( FLAGS_API_PORT != 0 && FLAGS_API_PORT == FLAGS_KEYS_PORT )); then
    log_error "--api-port must be different from --keys-port" >&2
    exit 1
  fi
  return 0
}

function main() {
  trap finish EXIT
  declare FLAGS_HOSTNAME=""
  declare -i FLAGS_API_PORT=0
  declare -i FLAGS_KEYS_PORT=0
  parse_flags "$@"
  install_shadowbox
}

main "$@"<|MERGE_RESOLUTION|>--- conflicted
+++ resolved
@@ -294,7 +294,7 @@
     config+=("\"portForNewAccessKeys\": ${FLAGS_KEYS_PORT}")
   fi
   if [[ -n "${SB_DEFAULT_SERVER_NAME:-}" ]]; then
-    config+=("\"name\": \"$(escape_json_string "${SB_DEFAULT_SERVER_NAME}")\"")   
+    config+=("\"name\": \"$(escape_json_string "${SB_DEFAULT_SERVER_NAME}")\"")
   fi
   config+=("\"hostname\": \"$(escape_json_string "${PUBLIC_HOSTNAME}")\"")
   echo "{$(join , "${config[@]}")}" > "${STATE_DIR}/shadowbox_server_config.json"
@@ -303,22 +303,6 @@
 function start_shadowbox() {
   # TODO(fortuna): Write API_PORT to config file,
   # rather than pass in the environment.
-<<<<<<< HEAD
-  local -ar docker_shadowbox_flags=(
-    --name "${CONTAINER_NAME}" --restart always --net host
-    --label 'com.centurylinklabs.watchtower.enable=true'
-    --label 'com.centurylinklabs.watchtower.scope=outline'
-    -v "${STATE_DIR}:${STATE_DIR}"
-    -e "SB_STATE_DIR=${STATE_DIR}"
-    -e "SB_API_PORT=${API_PORT}"
-    -e "SB_API_PREFIX=${SB_API_PREFIX}"
-    -e "SB_CERTIFICATE_FILE=${SB_CERTIFICATE_FILE}"
-    -e "SB_PRIVATE_KEY_FILE=${SB_PRIVATE_KEY_FILE}"
-    -e "SB_METRICS_URL=${SB_METRICS_URL:-}"
-    -e "SB_DEFAULT_SERVER_NAME=${SB_DEFAULT_SERVER_NAME:-}"
-  )
-  # By itself, local messes up the return code.
-=======
   local -r START_SCRIPT="${STATE_DIR}/start_container.sh"
   cat <<-EOF > "${START_SCRIPT}"
 # This script starts the Outline server container ("Shadowbox").
@@ -339,13 +323,14 @@
 
   # Used by Watchtower to know which containers to monitor.
   --label 'com.centurylinklabs.watchtower.enable=true'
-  
+  --label 'com.centurylinklabs.watchtower.scope=outline'
+
   # Use log rotation. See https://docs.docker.com/config/containers/logging/configure/.
   --log-driver local
 
   # The state that is persisted across restarts.
   -v "${STATE_DIR}:${STATE_DIR}"
-    
+
   # Where the container keeps its persistent state.
   -e "SB_STATE_DIR=${STATE_DIR}"
 
@@ -367,7 +352,6 @@
 EOF
   chmod +x "${START_SCRIPT}"
   # Declare then assign. Assigning on declaration messes up the return code.
->>>>>>> e4169389
   local STDERR_OUTPUT
   STDERR_OUTPUT="$({ "${START_SCRIPT}" >/dev/null; } 2>&1)" && return
   readonly STDERR_OUTPUT
@@ -386,13 +370,9 @@
   # Set watchtower to refresh every 30 seconds if a custom SB_IMAGE is used (for
   # testing).  Otherwise refresh every hour.
   local -ir WATCHTOWER_REFRESH_SECONDS="${WATCHTOWER_REFRESH_SECONDS:-3600}"
-<<<<<<< HEAD
-  local -ar docker_watchtower_flags=(--name watchtower --restart always \
+  local -ar docker_watchtower_flags=(--name watchtower --log-driver local --restart always \
       --label 'com.centurylinklabs.watchtower.enable=true' \
       --label 'com.centurylinklabs.watchtower.scope=outline' \
-=======
-  local -ar docker_watchtower_flags=(--name watchtower --log-driver local --restart always \
->>>>>>> e4169389
       -v /var/run/docker.sock:/var/run/docker.sock)
   # By itself, local messes up the return code.
   local STDERR_OUTPUT
@@ -578,7 +558,7 @@
       $'\\') escaped="\\\\";;
       *)
         if [[ "${char}" < $'\x20' ]]; then
-          case "${char}" in 
+          case "${char}" in
             $'\b') escaped="\\b";;
             $'\f') escaped="\\f";;
             $'\n') escaped="\\n";;
