--- conflicted
+++ resolved
@@ -27,11 +27,7 @@
     return this.store.get(key) || null;
   }
 
-<<<<<<< HEAD
-  key(_index: number): string|null {
-=======
   key(_index: number): string | null {
->>>>>>> 327f6e61
     throw new Error('InMemoryStorage.key not implemented');
   }
 
