<!--
  Copyright 2018 The Outline Authors

  Licensed under the Apache License, Version 2.0 (the "License");
  you may not use this file except in compliance with the License.
  You may obtain a copy of the License at

       http://www.apache.org/licenses/LICENSE-2.0

  Unless required by applicable law or agreed to in writing, software
  distributed under the License is distributed on an "AS IS" BASIS,
  WITHOUT WARRANTIES OR CONDITIONS OF ANY KIND, either express or implied.
  See the License for the specific language governing permissions and
  limitations under the License.
-->
<link rel='import' href='../bower_components/polymer/polymer.html'>
<link rel='import' href='../bower_components/paper-button/paper-button.html'>
<link rel='import' href='../bower_components/paper-input/paper-input.html'>
<link rel='import' href='../bower_components/paper-checkbox/paper-checkbox.html'>

<link rel='import' href='./cloud-install-styles.html'>
<link rel='import' href='./outline-iconset.html'>

<dom-module id='outline-server-settings'>
  <template>
    <style include='cloud-install-styles'></style>
    <style>
      .content {
        flex-grow: 1;
      }
      .setting {
        padding: 24px;
        align-items: flex-start;
      }
      .setting:not(:first-child) {
        margin-top: 8px;
      }
      .setting-icon, img.setting-icon {
        margin-right: 24px;
        color: #fff;
        opacity: 0.87;
      }
      .setting > div {
        width: 100%;
      }
      .setting h3 {
        margin: 0 0 16px 0;
        padding: 0;
        color: #fff;
        font-size: 16px;
        width: 100%;
      }
      .setting p {
        margin-bottom: 12px;
        width: 60%;
        color: var(--medium-gray);
      }
      #metricsHeader {
        display: flex;
        justify-content: space-between;
        align-items: flex-start;
      }
      #portForNewAccessKeysContainer {
        display: flex;
        justify-content: space-between;
        align-items: center;
      }
      .detail {
        margin-top: 0px;
        font-size: 12px;
      }
      .clickable {
        cursor: pointer;
      }
      #keysPortSaveButton {
        background: var(--primary-green);
        color: #fff;
        height: 36px;
        width: 83px;
      }
      #keysPortSaveButton[disabled] {
        background-color: rgba(255, 255, 255, .12);
        color: rgba(255, 255, 255, .3);
      }
      #keysPortCancelButton {
        color: #fff;
        width: 83px;
      }
      #keysPortCancelButton[disabled] {
        color:rgba(255, 255, 255, 0.3);
        background-color: rgba(0, 0, 0, 0);
      }
      #portForNewAccessKeysContainer {
        max-width: 545px;
      }
      paper-checkbox {
        /* We want the ink to be the color we're going to, not coming from */
        --paper-checkbox-checked-color: var(--primary-green);
        --paper-checkbox-checked-ink-color: var(--dark-gray);
        --paper-checkbox-unchecked-color: var(--light-gray);
        --paper-checkbox-unchecked-ink-color: var(--primary-green);
      }
      /* Skip processing these with postcss-rtl as it incorrectly parses the border-color
         in the paper-input-container-underline-focus mixin. https://github.com/vkalinichev/postcss-rtl/issues/50 */
      /* rtl:begin:ignore */
      paper-input {
        /* Removes extra padding added by children of paper-input */
        margin-top: -8px;
        /* Create space for error messages */
        margin-bottom: 14px;
        --paper-input-container-label-focus: {
          color: var(--primary-green);
        };
        --paper-input-container-underline-focus: {
          border-color: var(--primary-green);
        };
        --paper-input-container-label: {
          font-size: 14px;
          line-height: 22px;
        };
        --paper-input-container-color: var(--medium-gray);
        --paper-input-container-input: {
          color: #fff;
        };
        --paper-input-container-invalid-color: #f28b82;
      }
      /* rtl:end:ignore */
      paper-input[readonly] {
        --paper-input-container-underline: {
          display: none;
        };
        --paper-input-container-underline-focus: {
          display: none;
        };
        --paper-input-container-underline-disabled: {
          display: none;
        };
        --paper-input-container-disabled: {
          opacity: 1;
        }
      }
      .link {
        text-decoration: underline;
        color: var(--medium-gray);
      }
      paper-input:not([readonly]) {
        width: 60%;
      }
    </style>
    <div class="container">
      <div class="content">
        <!-- DO information -->
        <div class="setting card-section" hidden$="[[!isServerManaged]]">
          <img class="setting-icon digital-ocean-icon" src="images/do_white_logo.svg"/>
          <div>
            <h3>DigitalOcean</h3>
            <paper-input readonly value="[[serverLocation]]" label="[[localize('settings-server-location')]]" hidden$="[[!serverLocation]]" always-float-label maxlength="100"></paper-input>
            <paper-input readonly value="[[serverMonthlyCost]] USD" label="[[localize('settings-server-cost')]]" hidden$="[[!serverMonthlyCost]]" always-float-label maxlength="100"></paper-input>
            <paper-input readonly value="[[serverMonthlyTransferLimit]]" label="[[localize('settings-transfer-limit')]]" hidden$="[[!serverMonthlyTransferLimit]]" always-float-label maxlength="100"></paper-input>
          </div>
        </div>
        <div class="setting card-section">
          <iron-icon class="setting-icon" icon="outline-iconset:outline"></iron-icon>
          <div>
            <h3>[[localize('settings-server-info')]]</h3>
            <paper-input id="serverNameInput" class="server-name" value="{{name}}" label="[[localize('settings-server-name')]]" always-float-label maxlength="100" on-keydown="_handleNameInputKeyDown" on-blur="_handleNameInputBlur"></paper-input>
            <p class="detail">[[localize('settings-server-rename')]]</p>
            <div id="portForNewAccessKeysContainer">
<<<<<<< HEAD
              <paper-input id="keysPortInput" allowed-pattern="[0-9]{1,5}" value="[[serverPortForNewAccessKeys]]" label="[[localize('settings-access-key-port')]]" maxlength="5" hidden$="[[!serverPortForNewAccessKeys]]" on-tap="_handleKeysPortTap" on-keyup="_handleKeysPortInputKeyDown" always-float-label maxlength="100"></paper-input>
=======
              <paper-input id="keysPortInput" readonly$="[[!isAccessKeyPortEditable]]" allowed-pattern="[0-9]{1,5}" value="[[serverPortForNewAccessKeys]]" label="[[localize('settings-access-key-port')]]" maxlength="5" hidden$="[[!serverPortForNewAccessKeys]]" on-click="_handleKeysPortClick" on-keyup="_handleKeysPortInputKeyDown" always-float-label maxlength="100"></paper-input>
>>>>>>> ccfb06ef
              <paper-button id="keysPortCancelButton" hidden="true" on-click="_handleKeysPortCancel">[[localize('cancel')]]</paper-button>
              <paper-button id="keysPortSaveButton" hidden="true" on-click="_handleKeysPortSave">[[localize('save')]]</paper-button>
            </div>
            <paper-input readonly value="[[serverHostname]]" label="[[localize('settings-server-hostname')]]" hidden$="[[!serverHostname]]" always-float-label maxlength="100"></paper-input>
            <paper-input readonly value="[[serverManagementApiUrl]]" label="[[localize('settings-server-api-url')]]" hidden$="[[!serverManagementApiUrl]]" always-float-label maxlength="100"></paper-input>
            <paper-input readonly value="[[serverCreationDate]]" label="[[localize('settings-server-creation')]]" hidden$="[[!serverCreationDate]]" always-float-label maxlength="100"></paper-input>
            <paper-input readonly value="[[serverId]]" label="[[localize('settings-server-id')]]" hidden$="[[!serverId]]" always-float-label maxlength="100"></paper-input>
          </div>
        </div>
        <!-- Metrics controls -->
        <div class="setting card-section">
          <iron-icon class="setting-icon" icon="editor:insert-chart"></iron-icon>
          <div>
            <div id="metricsHeader">
              <h3>[[localize('settings-metrics-header')]]</h3>
              <paper-checkbox id="metricsCheckbox" checked="{{metricsEnabled}}"></paper-checkbox>
            </div>
            <p inner-h-t-m-l="[[localize('metrics-description', 'openLink', '<a class=link href=https://s3.amazonaws.com/outline-vpn/index.html#/en/support/dataCollection>', 'closeLink', '</a>')]]"></p>
          </div>
        </div>
      </div>
    </div>
  </template>
  <script>
    Polymer({
      is: 'outline-server-settings',
      properties: {
        isServerManaged: Boolean,
        name: String,
        metricsEnabled: { type: Boolean, observer: '_metricsEnabledChanged' },
        // Initialize to null so we can use the hidden attribute, which does not work well with undefined values.
        serverId: {type: String, value: null},
        serverHostname: {type: String, value: null},
        serverManagementApiUrl: {type: String, value: null},
        serverPortForNewAccessKeys: {type: Number, value: null},
        isAccessKeyPortEditable: {type: Boolean, value: false},
        serverCreationDate: {type: String, value: null},
        serverLocation: {type: String, value: null},
        serverMonthlyCost: {type: String, value: null},
        serverMonthlyTransferLimit: {type: String, value: null},
        localize: {type: Function, readonly: true},
      },
      update: function(name, metricsEnabled) {
        this.initialName = name;
        this.name = name;
        this.metricsEnabled = metricsEnabled;
      },
      _handleNameInputKeyDown: function(event) {
        if (event.key === 'Escape') {
          this.name = this.initialName;
          this.$.serverNameInput.blur();
        } else if (event.key === 'Enter') {
          this.$.serverNameInput.blur();
        }
      },
      _handleNameInputBlur: function(event) {
        const newName = this.name;
        if (!newName) {
          this.name = this.initialName;
          return;
        }
        // Fire signal if name has changed.
        if (newName !== this.initialName) {
          this.initialName = newName
          this.fire('ServerRenameRequested', {newName});
        }
      },
      _metricsEnabledChanged: function(newMetricsEnabled, oldMetricsEnabled) {
        if (oldMetricsEnabled === undefined || newMetricsEnabled === undefined) {
          return;
        }
        // Fire signal if metrics changed.
        if (newMetricsEnabled !== oldMetricsEnabled) {
          const metricsSignal = newMetricsEnabled ?
            'EnableMetricsRequested' : 'DisableMetricsRequested';
          this.fire(metricsSignal);
        }
      },
      _setKeysPortButtonsVisible: function(visible) {
        this.$.keysPortSaveButton.hidden = !visible;
        this.$.keysPortCancelButton.hidden = !visible;
      },
      _setKeysPortButtonsEnabled: function(enabled) {
        this.$.keysPortSaveButton.disabled = !enabled;
        this.$.keysPortCancelButton.disabled = !enabled;
      },
<<<<<<< HEAD
      _handleKeysPortTap: function() {
        this._setKeysPortButtonsVisible(true);
=======
      _handleKeysPortClick: function() {
        if (!this.isAccessKeyPortEditable) { 
          return;
        }
        this._toggleKeysPortButtonsVisible(true);
>>>>>>> ccfb06ef
        const invalid = this.$.keysPortInput.invalid;
        this.$.keysPortSaveButton.disabled = invalid;
        this.$.keysPortCancelButton.disabled = false;
      },
      _handleKeysPortServerSuccess() {
        this.serverPortForNewAccessKeys = Number(this.$.keysPortInput.value);
        this._setKeysPortButtonsVisible(false);
        this.$.keysPortInput.readonly = false;
      },
      _handleKeysPortServerFail(message) {
        const input = this.$.keysPortInput;
        this._setKeysPortButtonsEnabled(true); 
        input.invalid = true;
        input.errorMessage = message;
        input.readonly = false;
        input.focus();
      },
      _handleKeysPortSave: function() {
        const input = this.$.keysPortInput;
        if (Number(input.value) === this.serverPortForNewAccessKeys) {
          this._handleKeysPortCancel();
          return;
        };
        this._setKeysPortButtonsEnabled(false);
        input.readonly = true;
        input.invalid = false;
        this.fire('ChangePortForNewAccessKeysRequested', {
          port: Number(this.$.keysPortInput.value), 
          success: this._handleKeysPortServerSuccess.bind(this), 
          fail: this._handleKeysPortServerFail.bind(this)
        });
      },
      _handleKeysPortCancel: function() {
        this.$.keysPortInput.value = this.serverPortForNewAccessKeys;
        this.$.keysPortInput.invalid = false;
        this._setKeysPortButtonsVisible(false);
      },
      _handleKeysPortInputKeyDown: function(e) {
        let input = this.$.keysPortInput;
        if (event.key === 'Escape') {
          this._handleKeysPortCancel();
          input.blur();
          return; 
        } else if (event.key === 'Enter' && !input.invalid) {
          this._handleKeysPortSave();
          input.blur();
          return;
        }
        let port = Number(input.value);
        if (Number.isNaN(port) || (port < 1 || port > 65535) || !Number.isInteger(port)) {
          input.invalid = true;
          this.$.keysPortSaveButton.disabled = true;
          input.errorMessage = this.localize('error-keys-port-bad-input');
        } else {
          input.invalid = false;
          this.$.keysPortSaveButton.disabled = false;
        }
      }
    });
  </script>
</dom-module><|MERGE_RESOLUTION|>--- conflicted
+++ resolved
@@ -166,13 +166,9 @@
             <paper-input id="serverNameInput" class="server-name" value="{{name}}" label="[[localize('settings-server-name')]]" always-float-label maxlength="100" on-keydown="_handleNameInputKeyDown" on-blur="_handleNameInputBlur"></paper-input>
             <p class="detail">[[localize('settings-server-rename')]]</p>
             <div id="portForNewAccessKeysContainer">
-<<<<<<< HEAD
-              <paper-input id="keysPortInput" allowed-pattern="[0-9]{1,5}" value="[[serverPortForNewAccessKeys]]" label="[[localize('settings-access-key-port')]]" maxlength="5" hidden$="[[!serverPortForNewAccessKeys]]" on-tap="_handleKeysPortTap" on-keyup="_handleKeysPortInputKeyDown" always-float-label maxlength="100"></paper-input>
-=======
-              <paper-input id="keysPortInput" readonly$="[[!isAccessKeyPortEditable]]" allowed-pattern="[0-9]{1,5}" value="[[serverPortForNewAccessKeys]]" label="[[localize('settings-access-key-port')]]" maxlength="5" hidden$="[[!serverPortForNewAccessKeys]]" on-click="_handleKeysPortClick" on-keyup="_handleKeysPortInputKeyDown" always-float-label maxlength="100"></paper-input>
->>>>>>> ccfb06ef
-              <paper-button id="keysPortCancelButton" hidden="true" on-click="_handleKeysPortCancel">[[localize('cancel')]]</paper-button>
-              <paper-button id="keysPortSaveButton" hidden="true" on-click="_handleKeysPortSave">[[localize('save')]]</paper-button>
+              <paper-input id="keysPortInput" readonly$="[[!isAccessKeyPortEditable]]" allowed-pattern="[0-9]{1,5}" value="[[serverPortForNewAccessKeys]]" label="[[localize('settings-access-key-port')]]" maxlength="5" hidden$="[[!serverPortForNewAccessKeys]]" on-tap="_handleKeysPortTap" on-keyup="_handleKeysPortInputKeyDown" always-float-label maxlength="100"></paper-input>
+              <paper-button id="keysPortCancelButton" hidden="true" on-tap="_handleKeysPortCancel">[[localize('cancel')]]</paper-button>
+              <paper-button id="keysPortSaveButton" hidden="true" on-tap="_handleKeysPortSave">[[localize('save')]]</paper-button>
             </div>
             <paper-input readonly value="[[serverHostname]]" label="[[localize('settings-server-hostname')]]" hidden$="[[!serverHostname]]" always-float-label maxlength="100"></paper-input>
             <paper-input readonly value="[[serverManagementApiUrl]]" label="[[localize('settings-server-api-url')]]" hidden$="[[!serverManagementApiUrl]]" always-float-label maxlength="100"></paper-input>
@@ -257,16 +253,11 @@
         this.$.keysPortSaveButton.disabled = !enabled;
         this.$.keysPortCancelButton.disabled = !enabled;
       },
-<<<<<<< HEAD
       _handleKeysPortTap: function() {
+        if (!this.isAccessKeyPortEditable) { 
+          return;
+        }
         this._setKeysPortButtonsVisible(true);
-=======
-      _handleKeysPortClick: function() {
-        if (!this.isAccessKeyPortEditable) { 
-          return;
-        }
-        this._toggleKeysPortButtonsVisible(true);
->>>>>>> ccfb06ef
         const invalid = this.$.keysPortInput.invalid;
         this.$.keysPortSaveButton.disabled = invalid;
         this.$.keysPortCancelButton.disabled = false;
