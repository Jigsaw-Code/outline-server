{
  "name": "outline-server",
  "private": true,
  "devDependencies": {
    "@types/jasmine": "^3.5.10",
    "clang-format": "^1.2.2",
    "generate-license-file": "^1.2.0",
    "husky": "^1.3.1",
    "jasmine": "^3.5.0",
    "prettier": "^2.4.1",
    "pretty-quick": "^3.1.1",
    "tslint": "^5.9.1",
    "typescript": "^4"
  },
  "engines": {
    "node": ">=16.13.0",
    "npm": ">=8.1.0"
  },
  "scripts": {
    "actions": "find . -name '*_action.sh' | sed -E 's:./src/(.*)_action.sh:\\1:' | grep -v 'scripts/do_action'",
    "clean": "rm -rf src/*/node_modules/ build/ node_modules/ src/server_manager/install_scripts/do_install_script.ts src/server_manager/install_scripts/gcp_install_script.ts third_party/shellcheck/download/",
<<<<<<< HEAD
    "do": "bash ./scripts/do_action.sh",
    "lint": "npm run lint:sh && npm run lint:ts",
    "lint:sh": "bash ./scripts/shellcheck.sh",
    "lint:ts": "npx tslint 'src/**/*.ts' -e '**/node_modules/**'"
=======
    "action": "bash ./scripts/run_action.sh",
    "action:list": "find . -name '*.action.sh' | sed -E 's:./src/(.*).action.sh:\\1:' | grep -v 'scripts/run_action'",
    "lint": "npm run shellcheck && npm run tslint",
    "shellcheck": "bash ./scripts/shellcheck.sh",
    "tslint": "npx tslint 'src/**/*.ts' -e '**/node_modules/**'"
>>>>>>> b40b9beb
  },
  "workspaces": [
    "src/*"
  ],
  "husky": {
    "hooks": {
      "pre-commit": "npm run lint && npx git-clang-format && npx pretty-quick --staged --pattern '**/*.html'"
    }
  }
}<|MERGE_RESOLUTION|>--- conflicted
+++ resolved
@@ -17,20 +17,12 @@
     "npm": ">=8.1.0"
   },
   "scripts": {
-    "actions": "find . -name '*_action.sh' | sed -E 's:./src/(.*)_action.sh:\\1:' | grep -v 'scripts/do_action'",
+    "action": "bash ./scripts/run_action.sh",
+    "action:list": "find . -name '*.action.sh' | sed -E 's:./src/(.*).action.sh:\\1:' | grep -v 'scripts/run_action'",
     "clean": "rm -rf src/*/node_modules/ build/ node_modules/ src/server_manager/install_scripts/do_install_script.ts src/server_manager/install_scripts/gcp_install_script.ts third_party/shellcheck/download/",
-<<<<<<< HEAD
-    "do": "bash ./scripts/do_action.sh",
     "lint": "npm run lint:sh && npm run lint:ts",
     "lint:sh": "bash ./scripts/shellcheck.sh",
     "lint:ts": "npx tslint 'src/**/*.ts' -e '**/node_modules/**'"
-=======
-    "action": "bash ./scripts/run_action.sh",
-    "action:list": "find . -name '*.action.sh' | sed -E 's:./src/(.*).action.sh:\\1:' | grep -v 'scripts/run_action'",
-    "lint": "npm run shellcheck && npm run tslint",
-    "shellcheck": "bash ./scripts/shellcheck.sh",
-    "tslint": "npx tslint 'src/**/*.ts' -e '**/node_modules/**'"
->>>>>>> b40b9beb
   },
   "workspaces": [
     "src/*"
